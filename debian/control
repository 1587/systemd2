--- conflicted
+++ resolved
@@ -36,12 +36,8 @@
                libblkid-dev (>= 2.20),
                libgirepository1.0-dev (>= 1.31.1),
                gobject-introspection (>= 1.31.1),
-<<<<<<< HEAD
-               python-dev,
-               python-lxml,
-=======
                python3-all-dev,
->>>>>>> 72405a1a
+               python3-lxml,
                libglib2.0-doc
 
 Package: systemd
@@ -136,9 +132,9 @@
 Multi-Arch: same
 Section: libs
 Priority: optional
-Pre-Depends: ${misc:Pre-Depends}
-Depends: ${shlibs:Depends},
-         ${misc:Depends}
+Pre-Depends: ${shlibs:Depends},
+             ${misc:Pre-Depends}
+Depends: ${misc:Depends}
 Description: systemd utility library
  The libsystemd0 library provides interfaces to various systemd components
 
@@ -196,21 +192,12 @@
 Package: libsystemd-daemon0
 Architecture: linux-any
 Multi-Arch: same
-<<<<<<< HEAD
 Section: oldlibs
 Priority: extra
 Pre-Depends: ${misc:Pre-Depends}
 Depends: ${shlibs:Depends},
          ${misc:Depends}
 Description: systemd utility library (deprecated)
-=======
-Section: libs
-Priority: optional
-Pre-Depends: ${shlibs:Depends},
-             ${misc:Pre-Depends}
-Depends: ${misc:Depends}
-Description: systemd utility library
->>>>>>> 72405a1a
  The sd-daemon library provides a reference implementation of various
  APIs for new-style daemons, as implemented by the systemd init system.
  .
