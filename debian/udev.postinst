--- conflicted
+++ resolved
@@ -2,7 +2,7 @@
 set -e
 
 update_hwdb() {
-  udevadm hwdb --update || true
+  udevadm hwdb --update --usr || true
 }
 
 chrooted() {
@@ -22,112 +22,6 @@
     return 0
   fi
   return 1
-<<<<<<< HEAD
-=======
-} 
-
-can_start_udevd() {
-  if ! supported_kernel; then
-    echo "udev requires a kernel >= 2.6.32, not started."
-    return 1
-  fi
-
-  if [ ! -d /sys/class/ ]; then
-    echo "udev requires a mounted sysfs, not started."
-    return 1
-  fi
-
-  if ! ps --no-headers --format args ax | egrep -q '^\['; then
-    echo "udev does not support containers, not started."
-    return 1
-  fi
-
-  if ! grep -q '[[:space:]]devtmpfs$' /proc/filesystems; then
-    echo "udev requires devtmpfs support, not started."
-    return 1
-  fi
-
-  if [ -e /etc/udev/disabled ]; then
-    echo "/etc/udev/disabled has been detected, udev not started."
-    return 1
-  fi
-
-  return 0
-}
-
-enable_udev() {
-  can_start_udevd || return 0
-
-  invoke-rc.d udev start
-
-  # restart some daemons because their /dev sockets might have been hidden by
-  # the devtmpfs
-  kill -s HUP 1
-  local sysloginits="inetutils-syslogd rsyslog socklog-run sysklogd syslog-ng"
-  for script in $sysloginits; do
-    [ -x /etc/init.d/$script ] && invoke-rc.d $script restart || true
-  done
-}
-
-update_initramfs() {
-  [ -x /usr/sbin/update-initramfs -a -e /etc/initramfs-tools/initramfs.conf ] \
-    || return 0
-  update-initramfs -u
-}
-
-write_interfaces_rules() {
-  local devpath
-  for devpath in /sys/class/net/*; do
-    [ -d "$devpath" ] || continue
-    udevadm test --action=add $devpath > /dev/null || true
-  done
-}
-
-upgrade_fixes() {
-  # 167-1 introduced /run/udev/ but does not move the old database on
-  # upgrades when it decides to switch to /run/.
-  if ! chrooted && [ -d /dev/.udev/ -a ! -d /run/udev/ ] \
-      && grep -E -q "^[^[:space:]]+ /run tmpfs " /proc/mounts; then
-    mv /dev/.udev/ /run/udev/
-  fi
-
-  if dpkg --compare-versions "$2" lt "171-3"; then
-    # in 171-2 this directory becomes a symlink to libudev0, so it must be
-    # manually deleted because dpkg cannot automatically deal with this
-    if [ -e /usr/share/doc/udev -a ! -L /usr/share/doc/udev ]; then
-      rm -rf /usr/share/doc/udev
-      ln -s libudev0 /usr/share/doc/udev
-    fi
-  fi
-
-  if dpkg --compare-versions "$2" lt "204-1"; then
-    # We dropped udev-mtab with udev 204.
-    update-rc.d udev-mtab remove
-  fi
-}
-
-update_hwdb() {
-  udevadm hwdb --update --usr || true
-}
-
-# In udev-204, we ship systemd-udevd.service (upstream name), whereas previous
-# versions used udev.service. We replace udev.service with a symlink to
-# systemd-udevd.service, but systemd (both 44 and 204) exposes weird behavior:
-# After a daemon-reload, it forgets about the /sbin/udevd process in the
-# udev.service cgroup, so a restart will lead to having two udevd processes
-# running — one in the udev.service cgroup and one in the systemd-udevd.service
-# cgroup.
-#
-# To fix this, we explicitly stop udev.service and the corresponding sockets,
-# then issue the daemon-reload, then restart the new systemd-udevd.service (via
-# invoke-rc.d).
-handle_service_rename() {
-  if dpkg --compare-versions "$2" lt "204-1"; then
-    if [ -d /run/systemd/system ]; then
-      systemctl stop udev.service udev-control.socket udev-kernel.socket >/dev/null 2>&1 || true
-    fi
-  fi
->>>>>>> 4998c480
 }
 
 case "$1" in
