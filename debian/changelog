--- conflicted
+++ resolved
@@ -1,13 +1,10 @@
-<<<<<<< HEAD
-systemd (204-12ubuntu1) utopic; urgency=medium
+systemd (204-14ubuntu1) UNRELEASED; urgency=medium
 
   * Merge with Debian unstable. See 204-10ubuntu1 for remaining Ubuntu
     changes.
-  * udev.postinst: Don't restart udev in a chroot or during debootstrap.
-    (LP: #1329684)
-
- -- Martin Pitt <martin.pitt@ubuntu.com>  Thu, 26 Jun 2014 11:21:23 +0200
-=======
+
+ -- Martin Pitt <martin.pitt@ubuntu.com>  Tue, 15 Jul 2014 15:54:54 +0200
+
 systemd (204-14) unstable; urgency=medium
 
   * Fix SIGABRT in insserv generator caused by incorrect usage of strcat().
@@ -34,7 +31,15 @@
     CONFIG_UEVENT_HELPER completely. (Closes: #752742)
 
  -- Michael Biebl <biebl@debian.org>  Sat, 28 Jun 2014 00:01:16 +0200
->>>>>>> 5f9c82db
+
+systemd (204-12ubuntu1) utopic; urgency=medium
+
+  * Merge with Debian unstable. See 204-10ubuntu1 for remaining Ubuntu
+    changes.
+  * udev.postinst: Don't restart udev in a chroot or during debootstrap.
+    (LP: #1329684)
+
+ -- Martin Pitt <martin.pitt@ubuntu.com>  Thu, 26 Jun 2014 11:21:23 +0200
 
 systemd (204-12) unstable; urgency=medium
 
