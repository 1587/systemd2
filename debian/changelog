--- conflicted
+++ resolved
@@ -1,8 +1,12 @@
-<<<<<<< HEAD
 systemd (229-3ubuntu2) UNRELEASED; urgency=medium
 
   * udev.postinst: Quiesce error message if /sys/class/net/eno* does not
     exist. (LP: #1560112)
+  * Fix assertion crash when processing a (broken) device without a sysfs
+    path. (Closes: #819290, LP: #1560695)
+  * Fix crash when shutdown is issued from a non-tty. (LP: #1553040)
+  * networkd: Stay running while any non-loopback interface is up.
+    (Closes: #819414)
 
  -- Martin Pitt <martin.pitt@ubuntu.com>  Tue, 22 Mar 2016 08:53:32 +0100
 
@@ -37,17 +41,6 @@
       (LP: #1550539)
 
  -- Martin Pitt <martin.pitt@ubuntu.com>  Mon, 21 Mar 2016 15:28:34 +0100
-=======
-systemd (229-4) UNRELEASED; urgency=medium
-
-  * Fix assertion crash when processing a (broken) device without a sysfs
-    path. (Closes: #819290, LP: #1560695)
-  * Fix crash when shutdown is issued from a non-tty. (LP: #1553040)
-  * networkd: Stay running while any non-loopback interface is up.
-    (Closes: #819414)
-
- -- Martin Pitt <mpitt@debian.org>  Thu, 24 Mar 2016 08:28:52 +0100
->>>>>>> 5b5fe18a
 
 systemd (229-3) unstable; urgency=medium
 
