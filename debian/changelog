<<<<<<< HEAD
systemd (224-1ubuntu2) wily; urgency=medium

  * Skip systemd-fsckd autopkgtest if /run/initramfs/fsck-root exists, i. e.
    the initramfs already ran fsck.

 -- Martin Pitt <martin.pitt@ubuntu.com>  Tue, 04 Aug 2015 15:28:20 +0200

systemd (224-1ubuntu1) wily; urgency=medium

  * Merge with Debian unstable. Remaining Ubuntu changes:
    - Hack to support system-image read-only /etc, and modify files in
      /etc/writable/ instead.
    - Keep our much simpler udev maintainer scripts (all platforms must
      support udev, no debconf).
    - initramfs init-bottom: If LVM is installed, settle udev,
      otherwise we get missing LV symlinks. Workaround for LP #1185394.
    - Add debian/udev.lvm2.init: Dummy SysV init script to satisfy insserv
      dependencies to "lvm2" which is handled with udev rules in Ubuntu.
    - Add debian/udev.lvm2.service to avoid running the dummy lvm2 init
      script.
    - Provide shutdown fallback for upstart. (LP: #1370329)
    - debian/extra/ifup@.service: Additionally run for "auto" class. We don't
      really support "allow-hotplug" in Ubuntu at the moment, so we need to
      deal with "auto" devices appearing after "/etc/init.d/networking start"
      already ran. (LP: #1374521)
    - ifup@.service: Drop dependency on networking.service (i. e.
      /etc/init.d/networking), and merely ensure that /run/network exists.
      This avoids unnecessary dependencies/waiting during boot and dependency
      cycles if hooks wait for other interfaces to come up (like ifenslave
      with bonding interfaces). (LP: #1414544)
    - Add Get-RTC-is-in-local-time-setting-from-etc-default-rc.patch: In
      Ubuntu we currently keep the setting whether the RTC is in local or UTC
      time in /etc/default/rcS "UTC=yes|no", instead of /etc/adjtime.
      (LP: #1377258)
    - Put session scopes into all cgroup controllers. This makes unprivileged
      user LXC containers work under systemd. (LP: #1346734)
    - systemctl: Don't forward telinit u to upstart. This works around
      upstart's Restart() always reexec'ing /sbin/init on Restart(), even if
      that changes to point to systemd during the upgrade. This avoids running
      systemd during a dist-upgrade. (LP: #1430479)
    - Drop hwdb-update dependency from udev-trigger.service, which got
      introduced in v219-stable. This causes udev and plymouth to start too
      late and isn't really needed in Ubuntu yet as we don't support stateless
      systems yet and handle hwdb.bin updates through dpkg triggers. This can
      be dropped again with initramfs-tools 0.117.
    - Lower Breaks: to plymouth version which has the udev inotify fix in
      Ubuntu.
    - Lower apparmor Breaks: to the Ubuntu version that dropped $remote_fs.
    - Change systemd-sysv's conflicts to upstart-sysv. (LP: #1422681)

    Upgrade fixes, keep until 16.04 LTS release:
    - systemd Conflicts/Replaces/Provides systemd-services.
    - Remove obsolete systemd-logind upstart job.
    - Clean up obsolete /etc/udev/rules.d/README.
    - systemd.postinst: Migrate mountall specific fstab options to standard
      util-linux "nofail" option.

 -- Martin Pitt <martin.pitt@ubuntu.com>  Sun, 02 Aug 2015 12:43:42 +0200
=======
systemd (224-2) UNRELEASED; urgency=medium

  * Skip systemd-fsckd autopkgtest if /run/initramfs/fsck-root exists, i. e.
    the initramfs already ran fsck.
  * Fix broken ACL in tmpfiles.d/systemd.conf. (Closes: #794645, LP: #1480552)
  * Add debian/tests/unit-config: Test "systemctl link"; reproduces LP#1480310.
  * Add a hack to unbreak "systemctl link". (LP: #1480310)

 -- Martin Pitt <mpitt@debian.org>  Tue, 04 Aug 2015 15:20:19 +0200
>>>>>>> f1ee2253

systemd (224-1) unstable; urgency=medium

  * New upstream release.
  * boot-and-services autopkgtest: Ignore thermald. Since 1.4.3-2 it starts by
    default, but fails in most virtual envs.

 -- Martin Pitt <mpitt@debian.org>  Sat, 01 Aug 2015 13:38:57 +0200

systemd (223-2) unstable; urgency=medium

  * Don't enable gnu-efi on ARM. It FTBFSes and cannot really be tested now as
    there is no available hardware.
  * debian/extra/initramfs-tools/hooks/udev: Don't fail if
    /etc/systemd/network/ does not exist. (Closes: #794050)

 -- Martin Pitt <mpitt@debian.org>  Thu, 30 Jul 2015 08:25:51 +0200

systemd (223-1) unstable; urgency=medium

  * New upstream release:
    - Fix systemd-bootchart crash. (Closes: #792403)
    - Trim list of files in /usr/share/doc/systemd/. (Closes: #791839)
    - Fix "Invalid argument" failure with some  journal files.
      (Closes: #792090)
    - tmpfiles: Don't recursively descend into journal directories in /var.
      (Closes: #791897)
    - Don't frequently wake up on disabled TimeoutIdleSec=, in particular in
      automount timers. (LP: #1470845)
    - tmpfiles: Don't delete lost+found/. (Closes: #788193)

  [ Michael Biebl ]
  * udev: Remove obsolete rm_conffile/mv_conffile functions from udev.preinst.
    The udev package is using dpkg-maintscripts-helper now to remove obsolete
    conffiles.
  * systemd: Remove obsolete conffile clean up from pre-wheezy.
  * udev-udeb: Remove scsi_wait_scan hack from the start-udev script as well.

  [ Martin Pitt ]
  * Enable GNU EFI support and add gnu-efi build dep. This enables/ships the
    systemd EFI boot loader. (Closes: #787720, LP: #1472283)
  * networkd autopkgtest: More robust/forceful killing of dnsmasq.
  * ifup@.service: Drop "oneshot" to run ifup in the background during boot.
    This avoids blocking network.target on boot with unavailable hotplug
    interfaces in /etc/network/interfaces. (Closes: #790669, LP: #1425376)
  * systemd.postinst: Avoid confusing error message about
    /run/systemd/was-enabled not existing on reconfiguring.
  * debian/extra/initramfs-tools/hooks/udev: Drop some redundant code.
  * Fix networkd-wait-online -i to properly wait for the given interfaces
    only.
  * Drop debian/extra/base-installer.d/05udev: We use net.ifnames by default
    now, thus we don't need to copy 70-persistent-*.rules any more.
  * debian/extra/start-udev: Run d-i's udevd with "notice" log level, just
    like we did in the initramfs in 219-10.
  * Fix size explosion of networkd (post-223 patch from trunk).

  [ Julian Wollrath ]
  * Copy all .link interface naming definitions to initramfs. (Closes: #793374)

  [ Felipe Sateler ]
  * nss-my*.postinst: configure at the end of the hosts line, not before
    files. (Closes: #789006)

 -- Martin Pitt <mpitt@debian.org>  Thu, 30 Jul 2015 00:02:26 +0200

systemd (222-2) unstable; urgency=medium

  [ Adam Conrad ]
  * debian/udev-udeb.install: Install new bits for net.ifnames (LP: #1473542)
  * debian/extra/initramfs-tools/hooks/udev: Do the same for initramfs-tools.

  [ Martin Pitt ]
  * emergency.service: Wait for plymouth to shut down. Fixes invisible
    emergency shell with plymouth running endlessly. (LP: #1471258)
  * Add "networkd" autopkgtest. Covers basic DHCP on IPv4 and IPv4+6 on a veth
    device.

  [ Michael Biebl ]
  * Bump package priorities of systemd and systemd-sysv to important to match
    what has been used in the Debian archive since Jessie.
  * Drop scsi_wait_scan hack from the udev initramfs-tools script. This Linux
    kernel module has been broken since 2.6.30 and as a result was removed in
    3.5. The Debian Jessie kernel no longer ships this module.
    (Closes: #752775)
  * Drop libsystemd-journald-dev and libsystemd-id128-dev. There are no
    reverse dependencies left and we want to avoid new packages picking up
    a build dependency on those obsolete transitional packages.

 -- Michael Biebl <biebl@debian.org>  Wed, 15 Jul 2015 23:51:15 +0200

systemd (222-1) unstable; urgency=medium

  [ Martin Pitt ]
  * New upstream release:
    - Fix reload killing BusName= units. (Closes: #746151)
    - sysv-generator: detect invalid names and escape them. (Closes: #677075)
    - Document removal of PIDFile on daemon shutdown. (Closes: #734006)
    - Drop Revert-rules-fix-tests-for-removable-state.patch, the auto-suspend
      rules now got dropped entirely.
  * Add Revert-VT-reuse-patches.patch: Revert a couple of logind VT reuse
    patches which alternately broke lightdm and gdm.
  * debian/libsystemd0.symbols: Add new symbols from this release.
  * Disable test-netlink during package build, fails on some buildds.
  * udev.postinst: Don't call addgroup with --quiet, so that if the "input"
    group already exists as a non-system group you get a sensible error
    message. Some broken tutorials forget the --system option.
    (Closes: #769948, LP: #1455956)
  * systemd.postinst: Drop the --quiet from the addgroup calls as well, same
    reason as above. (Closes: #762275)
  * udev: Drop doc dir symlinking. It has caused too much trouble and only
    marginally helps to avoid duplication. Such duplication should be dealt
    with at the distro, not package level.
  * debian/rules: Entirely ignore $LD_PRELOAD instead of just libfakeroot in
    the link check, to also avoid libeatmydata. (Closes: #790546)
  * boot-and-services, display-managers autopkgtests: Install and configure
    dummy X.org driver, so that these work in headless machines/VMs.
  * systemd-fsckd autopkgtest: Stop using/asserting on lightdm, just check
    that default.target is active. lightdm is prone to fail in test
    environments, and fiddling with it in two other autopkgtests is
    sufficient.
  * debian/watch: Adjust to new upstream release model of only providing the
    github tag tarballs.
  * Drop dsl-modem.agent. It hasn't been maintained/tested for many years, few
    if any people actually use this, and this doesn't belong into udev.

  [ Michael Biebl ]
  * Stop building the Python 3 bindings. They were split into a separate
    source package upstream and are now built from src:python-systemd. See
    http://lists.freedesktop.org/archives/systemd-devel/2015-July/033443.html
  * Remove obsolete --disable-chkconfig configure option.
  * Move the man pages for libnss-myhostname, libnss-mymachines and udev.conf
    from systemd into the correct package. Move the zsh completion file for
    udevadm into the udev package as well. Add Breaks/Replaces accordingly.
    (Closes: #790879)
  * Drop rules which remove pre-generated files before build. The upstream
    tarball no longer ships any pre-generated files so this is no longer
    necessary.
  * Fix cleanup rule for Python byte code files.

 -- Michael Biebl <biebl@debian.org>  Wed, 08 Jul 2015 18:56:07 +0200

systemd (221-1) unstable; urgency=medium

  * New upstream release 221:
    - Fix persistent storage links for Xen devices. (LP: #1467151)
    - Drop all backported patches and port the others to new upstream release.
    - debian/rules: Drop workarounds for broken 220 tarball, 221 is fine.

  [ Michael Biebl ]
  * initramfs hook: Stop installing 55-dm.rules, 64-md-raid.rules,
    60-persistent-storage-lvm.rules and 60-persistent-storage-dm.rules.
    The mdadm, lvm2 and dmsetup package provide their own udev hooks nowadays
    to make sure their udev rules files are installed into the initramfs.
    Having the copy rules at two places is confusing and makes debugging
    harder.
  * Make it possible to skip building udeb packages via
    DEB_BUILD_OPTIONS="noudeb". This allows quicker builds for local testing
    and is benefical for derivatives that don't use d-i.
  * Install API documentation for libudev and libsystemd in their respective
    packages. Both libraries use man pages now, so we need to be explicit
    about what is installed where.

  [ Martin Pitt ]
  * ifupdown-hotplug autopkgtest: Different cloud/desktop environments have
    different ways of including /etc/network/interfaces.d/, try to get along
    wit either and skip the test if interfaces.d/ does not get included at
    all.
  * Drop obsolete gtk-doc-tools build dependency, gtkdocize autoreconfig, and
    ./configure options.
  * libudev-dev.install: Drop gtk-doc files, not built by upstream any more
    and replaced with manpages.
  * libsystemd0.symbols: Add new symbols for this release.
  * debian/rules: Fix paths in manpages as we don't currently have a merged
    /usr in Debian but have most systemd things in /lib. This replaces the
    previous huge and maintenance-intense patch.
  * Drop Accept-mountall-specific-fstab-options.patch. Replaced with
    systemd.postinst migration code in Ubuntu.
  * Revert overly aggressive USB autosuspend udev rules change which broke
    various USB keyboards. (Closes: #789723)
  * Have rc-local.service output also go to the console. /etc/rc.local often
    contains status messages which users expect to see during boot.
    (LP: #1468102)
  * debian/rules: Install udev.NEWS into libudev1, to get along with Debian's
    udev -> libudev1 doc dir symlinking. (Closes: #790042)

 -- Martin Pitt <mpitt@debian.org>  Sun, 28 Jun 2015 12:05:36 +0200

systemd (220-7) unstable; urgency=medium

  [ Michael Biebl ]
  * Enable seccomp support on arm64 as well.
  * Replace the remainder of Fix-paths-in-man-pages.patch with an upstream
    provided patch.

  [ Martin Pitt ]
  * Switch to net.ifnames persistent network interfaces (on new
    installations/for new hardware), and deprecate the old
    75-persistent-net-generator.rules. See the ML discussion for details:
        https://lists.debian.org/debian-devel/2015/05/msg00170.html
        https://lists.debian.org/debian-devel/2015/06/msg00018.html
    - Drop Make-net.ifnames-opt-in-instead-of-opt-out.patch, to use
      net.ifnames by default.
    - Revert-udev-network-device-renaming-immediately-give.patch: Adjust
      patch comment.
    - Drop 75-persistent-net-generator.rules, write_net_rules helper and
      rule_generator.functions.
    - Adjust udev's README.Debian accordingly, and describe the migration.
      This needs to happen manually as there is no robust way of doing this
      automatically.
    - Add udev NEWS file for announcing this change and pointing to udev's
      README.
    - udev.postinst: Drop write_interfaces_rules().
    - udev.postinst: Disable net.ifnames on systems which did not support
      75-persistent-net-generator.rules (most importantly, virtualized guests)
      to avoid changing network interface names on upgrade.
    - LP: #1454254
  * fsckd-daemon-for-inter-fsckd-communication.patch: Add fsckd.c to
    POTFILES.in.
  * ifupdown-hotplug autopkgtest: Fix config name in interfaces.d/, it must
    not have a suffix in Debian. Also clean up the file after the test.
  * net.agent: When running under systemd, run everything in the foreground.
    This avoids killing the forked child in the middle of its operation under
    systemd when the parent exits.
  * Check during build that systemd and systemd-journald don't link against
    anything in /usr, to prevent bugs like #771652 and #788913 in the future.
  * Drop Skip-99-systemd.rules-when-not-running-systemd-as-in.patch. The rules
    mostly just attach tags systemd specific properties which are harmless
    under other init systems, and systemd-sysctl also works there.
  * 80-networking.rules: Only call agents for add|remove, as they don't handle
    other events.
  * Restore udev watches on block device changes. (Closes: #789060,
    LP: #1466081)

 -- Martin Pitt <mpitt@debian.org>  Wed, 17 Jun 2015 22:48:53 +0200

systemd (220-6) unstable; urgency=medium

  * Enable seccomp support on the architectures that provide libseccomp.
    (Closes: #760299)
  * boot-and-services autopkgtest: Add SeccompTest for the above.
  * boot-and-services autopkgtest: Check that we don't get an unwanted
    tmp.mount unless /etc/fstab explicitly specifies it.
  * Bump libcap-dev build dep to the version that provides libcap2-udeb.
    (Closes: #787542)
  * Stop installing tmp.mount by default; there are still situations where it
    becomes active through dependencies from other units, which is surprising,
    hides existing data in /tmp during runtime, and it isn't safe to have a
    tmpfs /tmp on every install scenario. (Closes: #783509)
    - d/rules: Ship tmp.mount in /usr/share/systemd/ instead of
      /lib/systemd/systemd.
    - systemd.postinst: When tmp.mount already was enabled, install tmp.mount
      into /etc and keep it enabled.
    - systemd.postinst: When enabling tmp.mount because of RAMTMP=yes, copy it
      from /usr/share.
    - Drop Don-t-mount-tmp-as-tmpfs-by-default.patch and
      PrivateTmp-shouldn-t-require-tmpfs.patch, not necessary any more.

 -- Martin Pitt <mpitt@debian.org>  Thu, 11 Jun 2015 09:25:49 +0200

systemd (220-5) unstable; urgency=medium

  * debian/README.source: Upstream repository moved to github, adjust
    cherry-picking instructions accordingly.
  * debian/control: Replace obsolete Python2 version header with
    X-Python3-Version.
  * dracut: Fix path to systemd-fsck. (Closes: #787553)
  * Ignore test failures during build if /etc/machine-id is missing (which is
    the case in a few buildd chroots still). (Closes: #787258)
  * debian/udev.README.Debian: Move network interface hotplug documentation
    into separate section. Point out that "lo" does not need to be configured
    in ifupdown under systemd.
  * debian/udev.README.Debian: Document net.ifnames, and how to write udev
    rules for custom network names.
  * Add debian/extra/01-mac-for-usb.link: Use MAC based names for network
    interfaces which are (directly or indirectly) on USB. Path based names
    are inadequate for dynamic buses like USB.
  * Fix another escape parsing regression in Exec*= lines. (Closes: #787256)
  * Disable EFI support for udeb build.
  * Refine detection of touch screen devices.

 -- Martin Pitt <mpitt@debian.org>  Sun, 07 Jun 2015 16:52:33 +0200

systemd (220-4) unstable; urgency=medium

  [ Martin Pitt ]
  * debian/extra/initramfs-tools/scripts/init-top/udev: Drop $ROOTDELAY wait.
    This does not concern udev in particular, but is handled by
    initramfs-tools itself (scripts/local). The intention of this parameter is
    not to statically wait for the given time, but wait *up to* that time for
    the root device to appear.
  * Add debian/extra/units/rc-local.service.d/wait-online.conf: Make
    rc-local.service wait for network-online.target (if it gets started). This
    not specified by LSB, but has been behaving that way in Debian under SysV
    init and upstart. (LP: #1451797)
  * Fix parsing of escape characters in Exec*= lines. (Closes: #787256)
  * Drop path_is_mount_point-handle-false-positive-on-some-fs.patch (it was
    already not applied in 220-1). This needs to be re-thought and re-done
    against the current code, and overlayfs in general. On overlayfs this
    still reports false positives for files that changed in the upperdir, but
    this does not break systemd-machine-id-commit any more.
  * Add debian/extra/rules/80-debian-compat.rules, replacing three of our
    patches. These are independent udev rules to change device permissions and
    add CD/DVD symlinks for compatibility with earlier Debian releases.

  [ Michael Biebl ]
  * Bump Depends on util-linux to make sure we have a sulogin implementation
    which properly cleans up its children when emergency.service is restarted.
    (Closes: #784238)
  * Stop using /sbin/udevd and drop the compat symlink.
  * Remove any vestiges of /dev/.udev/. This directory has been replaced by
    /run/udev/ since wheezy.
  * Drop udev migration code from pre-wheezy.

 -- Martin Pitt <mpitt@debian.org>  Tue, 02 Jun 2015 08:16:36 +0200

systemd (220-3) unstable; urgency=medium

  * Fix ProtectSystem=yes to actually protect /usr, not /home.
    (Closes: #787343)
  * sd-device: fix device_get_properties_strv(). Fixes environment for
    processes spawned by udev, in particular "allow-hoplug" ifupdown
    interfaces via ifup@.service. (Closes: #787263)
  * Ignore test failures on mipsel; the three failures are not reproducible on
    the porter box (different kernel?). (See #787258)
  * Add ifupdown-hotplug autopkgtest. Reproduces #787263.
  * udev: Bring back persistent storage symlinks for bcache. Thanks David
    Mohr! (Closes: #787367)
  * sd-device: Fix invalid property strv pointers. This unbreaks the
    environment of udev callouts.

 -- Martin Pitt <mpitt@debian.org>  Mon, 01 Jun 2015 12:58:20 +0200

systemd (220-2) unstable; urgency=low

  * 220-1 was meant to go to experimental, but was accidentally uploaded to
    unstable. This was planned for next week anyway, just not on a Friday;
    we don't revert, but keep an RC bug open for a few days to get broader
    testing. Reupload 220-1 with its changelog actually pointing to unstable
    and with all versions in the .changes.

 -- Martin Pitt <mpitt@debian.org>  Fri, 29 May 2015 18:54:09 +0200

systemd (220-1) unstable; urgency=medium

  [ Martin Pitt ]
  * New upstream release:
    - Ship sdio.ids and ids-update.pl in upstream tarball. (Closes: #780650)
    - Drop non-working "journalctl /dev/sda" example from manpage
      (Closes: #781604)
    - man systemd.network: Explain UseDomains a bit more (not used by
      default). (Closes: #766413)
    - Ignore comments in /etc/hostname (LP: #1053048)
    - Drop all backported patches and port the others to new upstream release.
  * Cherry-pick patch to fix udevd --daemon assertion regression.
  * Cherry-pick patch to fix udevd worker hang.
  * systemd.install: systemd.pc moved back into /usr/share/pkgconfig/.
  * libsystemd0.symbols: Add new symbols from this release.
  * Drop debian/extra/60-keyboard.hwdb for now. Upstream has a newer version,
    and it's not nearly as often updated any more as it used to be.
  * debian/rules: Remove shipped audit_type-to-name.h and
    keyboard-keys-from-name.gperf and regenerate them during build (bug in
    upstream 220 tarball).
  * autopkgtest: Ship/use mock fsck from debian/tests, as it's missing in the
    220 tarball.
  * Add libnss-mymachines binary package. (Closes: #784858)
  * Add libnss-myhostname binary package, taking over from the very old and
    unmaintained standalone source package as per its maintainer's request.
    (Closes: #760514)
  * Drop buildsys-Don-t-default-to-gold-as-the-linker.patch and set LD in
    debian/rules on sparc only. This can be dropped entirely once we build
    GUdev from a separate source.
  * bootchart autopkgtest: Skip test if /proc/schedstat does not exist, i. e.
    the kernel is missing CONFIG_SCHEDSTAT. Bootchart requires this.
  * systemd-fsckd autopkgtest: On Debian plymouth-start stays running, adjust
    was_running() for that.
  * systemd-fsckd autopkgtest: In test_systemd_fsck_with_plymouth_failure(),
    fix plymouthd status check to work under both Debian and Ubuntu.
  * Replace almost all of Fix-paths-in-man-pages.patch with upstreamed
    patches. (The remainder is planned to get fixed upstream as well.)
  * Remove our update-rc.d patches, replace them with upstream patches for
    /lib/systemd/systemd-sysv-install abstraction, and provide one for
    update-rc.d. Also implement "is-enabled" command by directly checking for
    the presence of rcS or rc5 symlinks. (Closes: #760616)
  * Fix path_is_mount_point for files (regression in 220).
  * debian/control: Drop obsolete XS-Testsuite:, dpkg adds it automatically.
  * Use Ubuntu's default NTP server for timesyncd when building on Ubuntu.

  [ Michael Biebl ]
  * Remove /var/run and /var/lock migration code from debian-fixup. The /run
    migration was completed in wheezy so this is no longer necessary.
  * Drop our versioned Depends on initscripts. This was initially added for
    the /run migration and later to ensure we have a mountnfs hook which
    doesn't cause a deadlock under systemd. The /run migration was completed
    in wheezy and jessie ships a fixed mountnfs hook. In addition we now use
    the ignore-dependencies job mode in our lsb init-functions hook, so it's
    safe to drop this dependency.
  * Stop building gudev packages. Upstream has moved the gudev code into a
    separate repository which is now managed on gnome.org. The gudev packages
    will be built from src:libgudev from now on. See also
    http://lists.freedesktop.org/archives/systemd-devel/2015-May/032070.html

 -- Martin Pitt <mpitt@debian.org>  Fri, 29 May 2015 10:37:40 +0200

systemd (219-10) experimental; urgency=medium

  * Fix assertion crash with empty Exec*= paths. (LP: #1454173)
  * Drop Avoid-reload-and-re-start-requests-during-early-boot.patch
    and Avoid-reloading-services-when-shutting-down.patch: This was fixed more
    robustly in invoke-rc.d and service now, see #777113.
  * debian/tests/boot-smoke: Allow 10 seconds for systemd jobs to settle down.
  * Fix "tentative" state of devices which are not in /dev (mostly in
    containers), and avoid overzealous cleanup unmounting of mounts from them.
    (LP: #1444402)
  * debian/extra/udev-helpers/net.agent: Eliminate cat and most grep calls.
  * Drop Set-default-polling-interval-on-removable-devices-as.patch; it's long
    obsolete, CD ejection with the hardware button works properly without it.
  * Re-enable-journal-forwarding-to-syslog.patch: Update patch description,
    journal.conf.d/ exists now.
  * journal: Gracefully handle failure to bind to audit socket, which is known
    to fail in namespaces (containers) with current kernels. Also
    conditionalize systemd-journald-audit.socket on CAP_AUDIT_READ.
    (LP: #1457054)
  * Put back *.agent scripts and use net.agent in Ubuntu. This fixes escaping
    of unit names, reduces the delta, and will make it easier to get a common
    solution for integrating ifup.d/ scripts with networkd.
  * When booting with "quiet", run the initramfs' udevd with "notice" log
    level. (LP: #1432171)
  * Add sigpwr-container-shutdown.service: Power off when receiving SIGPWR in
    a container. This makes lxc-stop work for systemd containers.
    (LP: #1457321)
  * write_net_rules: Escape '{' and '}' characters as well, to make this work
    with busybox grep. Thanks Faidon Liambotis! (Closes: #765577)

 -- Martin Pitt <mpitt@debian.org>  Thu, 21 May 2015 09:43:52 +0200

systemd (219-9) experimental; urgency=medium

  * 75-persistent-net-generator.rules: Fix rules for ibmveth (it's a driver,
    not a subsystem). (LP: #1437375)
  * debian/tests/unit-config: Add tests for systemctl enable/disable on a
    SysV-only unit. Reproduces LP #1447807.
  * Fix systemctl enable for SysV scripts without a native unit. We must not
    try and enable the nonexisting unit then. (LP: #1447807)
  * Drop Add-env-variable-for-machine-ID-path.patch. systemd should always
    be installed via the essential "init" in buildd schroots now.
  * debian/README.source: Update git-buildpackage commands for the renames in
    0.6.24.
  * Make apparmor run before networking, to ensure that profiles apply to
    e. g. dhclient (LP: #1438249):
    - Rename networking.service.d/network-pre.conf to systemd.conf, and add
      After=apparmor.service.
    - ifup@.service: Add After=apparmor.service.
    - Add Breaks: on apparmor << 2.9.2-1, which dropped its dependency to
      $remote_fs.
  * Drop login-don-t-overmount-run-user-UID-on-upgrades.patch and
    login-don-t-overmount-run-user-UID-on-upgrades.patch, these were only
    needed for upgrades from wheezy to jessie.
  * systemd.{pre,post}inst: Clean up obsolete (pre-wheezy/jessie) upgrade
    fixes.
  * systemd-fsckd autopkgtest: Stop assuming that
    /etc/default/grub.d/90-autopkgtest.cfg exists.
  * systemd-fsckd autopkgtest: Add missing plymouth test dependency.
  * Drop core-mount-ensure-that-we-parse-proc-self-mountinfo.patch, and bump
    util-linux dependency to the version which enables
    --enable-libmount-force-mountinfo.

 -- Martin Pitt <mpitt@debian.org>  Wed, 13 May 2015 12:27:21 +0200

systemd (219-8) experimental; urgency=medium

  [ Michael Biebl ]
  * Skip filesystem check if already done by the initramfs. (Closes: #782522)
  * Drop hard-coded versioned dependency on libapparmor1. Bump the
    Build-Depends on libapparmor-dev instead. This ensures a proper versioned
    dependency via Build-Depends-Package.
  * Revert "Make apparmor run before networking". This causes dependency
    cycles while apparmor still depends on $remote_fs.
  * Cleanup hwclock-save.service symlinks when upgrading from the jessie
    version.

  [ Martin Pitt ]
  * cryptsetup: Implement offset and skip options. (Closes: #751707,
    LP: #953875)
  * logind autopkgtest: Add test for suspending on lid switch close.
    This reproduces LP #1444166 (lid switch not working in the first few
    minutes after boot).
  * Reduce the initial suspend supression time from 3 minutes to 30 seconds,
    and make it configurable. (LP: #1444166)
  * Fix double free crash in "systemctl enable" when calling update-rc.d and
    the latter fails. (Closes: #764613, LP: #1426588)
  * hwdb: Fix wireless switch on Dell Latitude (LP: #1441849)
  * Fix assertion crash when reading a service file with missing ' and
    trailing space. (LP: #1447243)
  * ifup@.service: Set IgnoreOnIsolate, so that "systemctl default" does not
    shut down network interfaces. (Closes: #762953, LP: #1449380).
    Add PartOf=network.target, so that stopping network.target also stops
    network interfaces (so that isolating emergency.target and similar work as
    before).
  * Revert upstream commit 743970d which immediately SIGKILLs units during
    shutdown. This leads to problems like bash not being able to write its
    history, mosh not saving its state, and similar failed cleanup actions.
    (Closes: #784720, LP: #1448259)
  * Drop the reversion of "journald: allow restarting journald without losing
    stream connections", and replace with proper upstream fix for
    sd_pid_notify_with_fds(). (See Debian #778970, LP #1423811; LP: #1437896)

 -- Martin Pitt <mpitt@debian.org>  Wed, 29 Apr 2015 17:13:41 +0200

systemd (219-7) experimental; urgency=medium

  [ Martin Pitt ]
  * Make systemd-sysv's dependency to systemd unversioned. The package just
    contains 6 symlinks and thus isn't sensitive at all against version
    mismatches. This avoids running into circular dependencies when testing
    local debs.
  * Revert "udev: Drop hwdb-update dependency" and replace with upstream patch
    which moves it to systemd-udev-trigger.service.
  * display-managers autopkgtest: Properly wait until all jobs are finished.
  * display-managers autopkgtest: Reset failed units between tests, to avoid
    running into restart limits and for better test isolation.
  * Enable timesyncd in virtual machines. (Closes: #762343)

  [ Adam Conrad ]
  * debian/systemd.{triggers,postinst}: Trigger a systemctl daemon-reload
    when init scripts are installed or removed (Closes: #766429)

  [ Didier Roche ]
  * Squash all fsckd patches in one (as fsckd and such will be removed
    soon upstream), containing various fixes from upstream git and refactor
    the connection flow to upstream's suggestion. Modify the man pages to match
    those modifications as well. Amongst others, this suppresses "Couldn't
    connect to plymouth" errors if plymouth is not running.
    (Closes: #782265, LP: #1429171)
  * Keep plymouth localized messages in a separate patch for easier updates in
    the future and refresh to latest upstream.
  * display-managers autopkgtest: Use ExecStart=sleep instead of the actual
    lightdm binary, to avoid errors from lightdm startup. Drop the now
    unnecessary "needs-recommends" to speed up the test.

 -- Martin Pitt <mpitt@debian.org>  Fri, 10 Apr 2015 11:08:33 +0200

systemd (219-6) experimental; urgency=medium

  [ Martin Pitt ]
  * Import patches from v219-stable branch (up to 85a6fab).
  * boot-and-services autopkgtest: Add missing python3 test dependency.
  * Make apparmor run before networking, to ensure that profiles apply to
    e. g. dhclient (LP: #1438249):
    - Rename networking.service.d/network-pre.conf to systemd.conf, and add
      After=apparmor.service.
    - ifup@.service: Add After=apparmor.service.
  * udev: Drop hwdb-update dependency, which got introduced by the above
    v219-stable branch. This causes udev and plymouth to start too late and
    isn't really needed in Debian yet as we don't support stateless systems
    yet and handle hwdb.bin updates through dpkg triggers. (LP: #1439301)

  [ Didier Roche ]
  * Fix mount point detection on overlayfs and similar file systems without
    name_to_handle_at() and st_dev support. (LP: #1411140)

  [ Christian Seiler ]
  * Make the journald to syslog forwarding more robust by increasing the
    maximum datagram queue length from 10 to 512. (Closes: #762700)

  [ Marco d'Itri ]
  * Avoid writing duplicate entries in 70-persistent-net.rules by double
    checking if the new udev rule has already been written for the given
    interface. This happens if multiple add events are generated before the
    write_net_rules script returns and udevd renames the interface.
    (Closes: #765577)

 -- Martin Pitt <mpitt@debian.org>  Thu, 02 Apr 2015 09:14:48 +0200

systemd (219-5) experimental; urgency=medium

  [ Didier Roche ]
  * Add "systemd-fsckd" autopkgtest. (LP: #1427312)
  * cmdline-upstart-boot autopkgtest: Update to Ubuntu's upstart-sysv split
    (test gets skipped on Debian while upstart-sysv does not yet exist there).
  * Cherry-pick a couple of upstream commits for adding transient state,
    fixing a race where mounts become available before the device being
    available.
  * Ensure PrivateTmp doesn't require tmpfs through tmp.mount, but rather adds
    an After relationship. (Closes: #779902)

  [ Martin Pitt ]
  * journald: Suppress expected cases of "Failed to set file attributes"
    errors. (LP: #1427899)
  * Add systemd-sysv.postinst: Update grub on first installation, so that the
    alternative init system boot entries get updated.
  * debian/tests: Call /tmp/autopkgtest-reboot, to work with autopkgtest >=
    3.11.1.
  * Check for correct architecture identifiers for SuperH. (Closes: #779710)
  * Fix tmpfiles.d to only apply the first match again (regression in 219).
    (LP: #1428540)
  * /lib/lsb/init-functions.d/40-systemd: Don't ignore systemd unit
    dependencies in "degraded" mode. (LP: #1429734)

  [ Michael Biebl ]
  * debian/udev.init: Recognize '!' flag with static device lists, to work
    with kmod 20. (Closes: #780263)

  [ Craig Magina ]
  * rules-ubuntu/71-power-switch-proliant.rules: Add support for HP ProLiant
    m400 Server Cartridge soft powerdown on Linux 3.16. (LP: #1428811)

  [ Scott Wakeling ]
  * Rework package description to be more accurate. (Closes: #740372)

 -- Martin Pitt <mpitt@debian.org>  Thu, 26 Mar 2015 16:31:04 +0100

systemd (219-4) experimental; urgency=medium

  * tmpfiles: Avoid creating duplicate ACL entries. Add postinst code to clean
    them up on upgrade. (Closes: #778656)
  * bootchart: Fix path to default init. (LP: #1423867)
  * Add "bootchart" autopkgtest, to spot regressions like the above.
  * autopkgtests: Factorize out "assert.sh" utility functions, and use them in
    the tests for useful failure messages.
  * Downgrade requirement for timedated, hostnamed, localed-locale, and
    logind autopkgtests from machine to container isolation.
  * boot-and-services and display-manager autopkgtest: Add systemd-sysv as
    proper test dependency instead of apt-get installing it. This works now
    also under Ubuntu 15.04.
  * boot-and-services autopkgtest: Check cleanup of temporary files during
    boot. Reproduces #779169.
  * Clean up /tmp/ directory again. (Closes: #779169, LP: #1424992)

 -- Martin Pitt <mpitt@debian.org>  Fri, 27 Feb 2015 07:02:09 +0100

systemd (219-3) experimental; urgency=medium

  * sysv-generator: fix wrong "Overwriting existing symlink" warnings.
    (Closes: #778700)
  * Add systemd-fsckd multiplexer and feed its output to plymouth. This
    provides an aggregate progress report of running file system checks and
    also allows cancelling them with ^C, in both text mode and Plymouth.
    (Closes: #775093, #758902; LP: #1316796)
  * Revert "journald: allow restarting journald without losing stream
    connections". This was a new feature in 219, but currently causes boot
    failures due to logind and other services not starting up properly.
    (Closes: #778970; LP: #1423811)
  * Add "boot-smoke" autopkgtest: Test 20 successful reboots in a row, and
    that there are no connection timeouts or stalled jobs. This reproduces the
    above regression.
  * debian/tests/localed-locale: Set up locale and keyboard default files on a
    minimal unconfigured testbed.
  * Add missing python3 test dependency to cmdline-upstart-boot and
    display-managers autopkgtests.
  * debian/tests/boot-and-services: Skip AppArmor test if AppArmor is not
    enabled.
  * debian/tests/boot-and-services: Reboot also if lightdm was just installed
    but isn't running yet.

 -- Martin Pitt <mpitt@debian.org>  Mon, 23 Feb 2015 09:52:12 +0100

systemd (219-2) experimental; urgency=medium

  * Fix UTF-16 to UTF-8 conversion on big-endian machines. (Closes: #778654)
  * Disable new new test-sigbus, it fails on some buildds due to too old
    kernels. (part of #778654)
  * debian/README.Debian, debian/systemd.postinst: Drop setfacl call for
    /var/log/journal, this is now done automatically by tmpfiles.d/systemd.conf.
  * Drop "acl" dependency, not necessary any more with the above.
  * debian/tests/boot-and-services: Move to using /var/lib/machines/,
    /var/lib/containers is deprecated.

 -- Martin Pitt <mpitt@debian.org>  Wed, 18 Feb 2015 15:29:42 +0100

systemd (219-1) experimental; urgency=medium

  [ Martin Pitt ]
  * New upstream release:
    - Fix spelling mistake in systemd.unit(5). (Closes: #773302)
    - Fix timeouts with D-Bus, leading to SIGFPE. (Closes: #774012)
    - Fix load/save of multiple rfkill states. (Closes: #759489)
    - Non-persistent journal (/run/log/journal) is now readable by group adm.
      (Closes: #771980)
    - Read netdev user mount option to correctly order network mounts after
      network.target. (Closes: #769186)
    - Fix 60-keyboard.hwdb documentation and whitespace handling.
      (Closes: #757367)
    - Fix ThinkPad X1 Carbon 20BT trackpad buttons (LP: #1414930)
    - Drop all backported patches and port the others to new upstream release.
  * Bump libblkid-dev build dependency as per upstream configure.ac.
  * debian/systemd.install: Add new language-fallback-map file.
  * debian/udev.install: Add new systemd-hwdb tool.
  * debian/libsystemd0.symbols: Add new symbols from this release.
  * tmpfiles.d/systemd.conf: Drop "wheel" ACL (that group does not exist in
    Debian) to make the ACL for "adm" actually work.
  * debian/rules: Explicitly disable importd for now; it should still mature a
    bit. Explicitly enable hwdb support.
  * /lib/lsb/init-functions.d/40-systemd: Call systemctl is-system-running
    with --quiet. (LP: #1421058)
  * debian/systemd.postrm: Clean getty@tty1.service and remote-fs.target
    enablement symlinks on purge. (Closes: #778499)
  * Move all Debian specific units in the systemd package into
    debian/extra/units/ and simplify debian/systemd.install.
  * Enable timesyncd by default. Add a config drop-in to not start if ntp,
    openntpd, or chrony is installed. (Closes: #755722)
  * debian/systemd.links: Drop obsolete hwclockfirst.service mask link, this
    was dropped in wheezy's util-linux already.
  * debian/udev.postinst: Call systemd-hwdb instead of udevadm hwdb.

  [ Michael Biebl ]
  * Stop removing firstboot man pages. They are now installed conditionally.

 -- Martin Pitt <mpitt@debian.org>  Tue, 17 Feb 2015 15:51:38 +0100

systemd (218-10) experimental; urgency=medium

  * Pull latest keymaps from upstream git. (LP: #1334968, #1409721)
  * rules: Fix by-path of mmc RPMB partitions and don't blkid them. Avoids
    kernel buffer I/O errors and timeouts. (LP: #1333140)
  * Clean up stale mounts when ejecting CD drives with the hardware eject
    button. (LP: #1168742)
  * Document systemctl --failed option. (Closes: #767267)
  * Quiesce confusing and irrelevant "failed to reset devices.list" warning.
    (LP: #1413193)
  * When booting with systemd-bootchart, default to run systemd rather than
    /sbin/init (which might not be systemd). (LP: #1417059)
  * boot-and-services autopkgtest: Add CgroupsTest to check cgroup
    creation/cleanup behaviour. This reproduces #777601 and verifies the fix
    for it.

 -- Martin Pitt <mpitt@debian.org>  Fri, 13 Feb 2015 12:25:06 +0100

systemd (218-9) experimental; urgency=medium

  [ Martin Pitt ]
  * debian/tests/logind: With dropped systemd-logind-launch we don't have a
    visible /sys/fs/cgroup/systemd/ any more under cgmanager. So adjust the
    test to check /proc/self/cgroup instead.
  * Add unit-config autopkgtest to check systemd unit/sysv init enabling and
    disabling via systemctl. This also reproduces #777613.
  * systemctl: Always install/enable/disable native units, even if there is a
    corresponding SysV script and we call update-rc.d; while the latter
    handles WantedBy=, it does not handle Alias=. (Closes: #777613)
  * cgroup: Don't trim cgroup trees created by someone else, just the ones
    that systemd itself created. This avoids cleaning up empty cgroups from
    e.g. LXC. (Closes: #777601)
  * Don't parse /etc/mtab for current mounts, but /proc/self/mountinfo. If the
    former is a file, it's most likely outdated on boot, leading to race
    conditions and unmounts during boot. (LP: #1419623)

  [ Michael Biebl ]
  * Explicitly disable the features we don't want to build for those with
    autodetection. This ensures reliable build results in dirty build
    environments.
  * Disable AppArmor support in the udeb build.
  * core: Don't fail to run services in --user instances if $HOME is missing.
    (Closes: #759320)

  [ Didier Roche ]
  * default-display-manager-generator: Avoid unnecessary /dev/null symlink and
    warning if there is no display-manager.service unit.

 -- Michael Biebl <biebl@debian.org>  Thu, 12 Feb 2015 18:45:12 +0100

systemd (218-8) experimental; urgency=medium

  [ Martin Pitt ]
  * boot-and-services autopkgtest: Ensure that there are no failed units,
    except possibly systemd-modules-load.service (as that notoriously fails
    with cruft in /etc/modules).
  * Revert "input" system group creation in systemd.postinst from 218-7. It's
    already done in udev.postinst.
  * ifup@.service: Revert checking for existance of ifupdown config for that
    interface, net.agent already does that.
  * Drop Also-redirect-to-update-rc.d-when-not-using-.service.patch; not
    necessary any more with the current version (mangle_names() already takes
    care of this).
  * Merge into Add-support-for-rcS.d-init-scripts-to-the-sysv-gener.patch:
    - Do-not-order-rcS.d-services-after-local-fs.target-if.patch, as it
      partially reverts the above, and is just fixing it.
    - Map-rcS.d-init-script-dependencies-to-their-systemd-.patch as it's just
      adding some missing functionality for the same purpose.
  * Merge Run-update-rc.d-defaults-before-update-rc.d-enable-d.patch into
    Make-systemctl-enable-disable-call-update-rc.d-for-s.patch as the former
    is fixing the latter and is not an independent change.
  * Drop Launch-logind-via-a-shell-wrapper.patch and systemd-logind-launch
    wrapper. The only remaining thing that we need from it is to create
    /run/systemd/, move that into the D-BUS service file directly.
  * /lib/lsb/init-functions.d/40-systemd: Avoid deadlocks during bootup and
    shutdown. DHCP/ifupdown and similar hooks which call "/etc/init.d/foo
    reload" can easily cause deadlocks, since the synchronous wait plus
    systemd's normal behaviour of transactionally processing all dependencies
    first easily causes dependency loops. Thus during boot/shutdown operate
    only on the unit and not on its dependencies, just like SysV behaves.
    (Closes: #777115, LP: #1417010)
  * Only start logind if dbus is installed. This fixes the noisy startup
    failure in environments without dbus, such as LXC containers or servers.
    (part of #772700)
  * Add getty-static.service unit which starts getty@.service on tty 2 to 6 if
    dbus is not installed, and hence logind cannot auto-start them on demand.
    (Closes: #772700)

  [ Michael Biebl ]
  * Update insserv-generator and map $x-display-manager to
    display-manager.service, following the recent change in sysv-generator.
    This avoids creating references to a no longer existing
    x-display-manager.target unit.

 -- Martin Pitt <mpitt@debian.org>  Mon, 09 Feb 2015 18:07:22 +0100

systemd (218-7) experimental; urgency=medium

  [ Martin Pitt ]
  * Don't attempt to mount the same swap partition twice through different
    device node aliases. (Closes: #772182, LP: #1399595)
  * logind: handle closing sessions over daemon restarts. (Closes: #759515,
    LP: #1415104)
  * logind: Fix sd_eviocrevoke ioctl call, to make forced input device release
    after log out actually work.
  * debian/rules: Drop obsolete --disable-multi-seat-x and
    --with-firmware-path configure options.
  * debian/udev.README.Debian: Trim the parts which are obsolete, wrong, or
    described in manpages. Only keep the Debian specific bits.
    (Part of #776546)
  * Actually install udev's README.Debian when building for Debian.
    (Closes: #776546)
  * Create system group "input" which was introduced in 215. (LP: #1414409)
  * ifup@.service: Don't fail if the interface is not configured in
    /etc/network/interfaces at all. (LP: #1414426)

  [ Michael Biebl ]
  * Update Vcs-Browser URL to use cgit and https.
  * Map $x-display-manager LSB facility to display-manager.service instead of
    making it a target. Using a target had the downside that multiple display
    managers could hook into it at the same time which could lead to several
    failed start attempts for the non-default display manager.

 -- Martin Pitt <mpitt@debian.org>  Sun, 01 Feb 2015 20:48:49 +0100

systemd (218-6) experimental; urgency=medium

  [ Martin Pitt ]
  * initramfs hook: Install 61-persistent-storage-android.rules if it exists.
  * Generate POT file during package build, for translators.
  * Pull latest keymaps from upstream git.
  * Order ifup@.service and networking.service after network-pre.target.
    (Closes: #766938)
  * Tone down "Network interface NamePolicy= disabled on kernel commandline,
    ignoring" info message to debug, as we expect this while we disable
    net.ifnames by default. (Closes: #762101, LP: #1411992)

  [ Michael Biebl ]
  * Ship bash-completion for udevadm. (Closes: #776166)
  * Drop rc-local generator in favor of statically enabling rc-local.service,
    and drop halt-local.service which is unnecessary on Debian.
    (Closes: #776170)
  * Drop the obsolete libsystemd-* libraries, there are no reverse
    dependencies left.

 -- Martin Pitt <mpitt@debian.org>  Mon, 26 Jan 2015 15:45:45 +0100

systemd (218-5) experimental; urgency=medium

  * Drop logger.agent. It hasn't been called from any udev rule for a long
    time, and looks obsolete.
  * debian/rules: Configure with --disable-firstboot to replace some manual
    file removals.
  * debian/rules: Remove manual file installation, move them to
    debian/*.install. Move all Debian specific installed files to
    debian/extra/.
  * Merge some changes from the Ubuntu package to reduce the delta; these only
    apply when building on/for Ubuntu:
    - Add 40-hyperv-hotadd.rules: Workaround for LP: #1233466.
    - Add 61-persistent-storage-android.rules to create persistent symlinks
      for partitions with PARTNAME. By Ricardo Salveti.
    - Add 71-power-switch-proliant.rules for supporting the power switches of
      ProLiant Server Cartridges. By Dann Frazier.
    - Add 78-graphics-card.rules: Mark KMS capable graphics devices as
      PRIMARY_DEVICE_FOR_DISPLAY so that we can wait for those in plymouth.
      By Scott James Remnant.
    - Don't install the Debian *.agent scripts. Instead, have Ubuntu's
      80-networking.rules directly pull in ifup@.service, which is much easier
      and more efficient.
  * Make EPERM/EACCESS when applying OOM adjustment for forked processes
    non-fatal. This happens in user namespaces like unprivileged LXC
    containers.
  * Fix assertion failure due to /dev/urandom being unmounted when shutting
    down unprivileged containers. Thanks Stéphane Graber.
  * Enable EFI support. This mostly auto-mounts /sys/firmware/efi/efivars, but
    also provides a generator for auto-detecting the root and the /boot/efi
    partition if they aren't in /etc/fstab. (Closes: #773533)

 -- Martin Pitt <mpitt@debian.org>  Thu, 22 Jan 2015 16:13:46 +0100

systemd (218-4) experimental; urgency=medium

  [ Michael Biebl ]
  * sysv-generator: handle Provides: for non-virtual facility names.
    (Closes: #774335)
  * Fix systemd-remount-fs.service to not fail on remounting /usr if /usr
    isn't mounted yet. This happens with initramfs-tools < 0.118 which we
    might not get into Jessie any more. (Closes: #742048)

  [ Martin Pitt ]
  * fstab-generator: Handle mountall's non-standard "nobootwait" and
    "optional" options. ("bootwait" is already the systemd default behaviour,
    and "showthrough" is irrelevant here, so both can be ignored).
  * Add autopkgtest for one-time boot with upstart when systemd-sysv is
    installed. This test only works under Ubuntu which has a split out
    upstart-bin package, and will be skipped under Debian.
  * debian/ifup@.service: Check if ifup succeeds by calling ifquery, to
    work around ifup not failing on invalid interfaces (see #773539)
  * debian/ifup@.service: Set proper service type (oneshot).
  * sysv-generator: Handle .sh suffixes when translating Provides:.
    (Closes: #775889)
  * sysv-generator: Make real units overwrite symlinks generated by Provides:
    from other units. Fixes failures due to presence of backup or old init.d
    scripts. (Closes: #775404)
  * Fix journal forwarding to syslog in containers without CAP_SYS_ADMIN.
    (Closes: #775067)
  * Re-enable AppArmor support, now that libapparmor1 moved to /lib. Add
    versioned dependency as long as this is still only in experimental.
    (Closes: #775331)
  * Add some missing dpkg and ucf temp files to the "hidden file" filter, to
    e. g. avoid creating units for them through the sysv-generator.
    (Closes: #775903)
  * Silence useless warning about /etc/localtime not being a symlink. This is
    deliberate in Debian with /usr (possibly) being on a separate partition.
    (LP: #1409594)

  [ Christian Kastner ]
  * Use common-session-noninteractive in systemd-user's PAM config, instead of
    common-session. The latter can include PAM modules like libpam-mount which
    expect to be called just once and/or interactively, which already happens
    for login, ssh, or the display-manager. Add pam_systemd.so explicitly, as
    it's not included in -noninteractive, but is always required (and
    idempotent). There is no net change on systemd which don't use manually
    installed PAM modules. (Closes: #739676)

  [ Michael Biebl ]
  * Make sure we run debian-fixup.service after /var has been mounted if /var
    is on a separate partition. Otherwise we might end up creating the
    /var/lock and /var/run symlink in the underlying root filesystem.
    (Closes: #768644)

 -- Martin Pitt <mpitt@debian.org>  Wed, 21 Jan 2015 15:57:50 +0100

systemd (218-3) experimental; urgency=medium

  * build-logind autopkgtest: Re-enforce that sd_login_monitor_new() succeeds,
    and restrict this test to isolation-container. (Reproduces LP #1400203)
  * Bring back patch to make sd_login_monitor_new() work under other init
    systems where /sys/fs/cgroup/systemd/machine does not exist.
    (LP: #1400203)
  * build-login autopkgtest: Build against libsystemd, not libsystemd-login
    any more.
  * Add debian/extra/systemd-vconsole-setup.service dependency shim for
    the console-setup init script, to avoid breaking dependencies of
    third-party packages. Install it for Ubuntu only for now, as in Debian
    plymouth's unit got adjusted. (LP: #1392970, Debian #755194)
  * Mark systemd{,-sysv} as M-A: foreign (thanks lintian).
  * Quiesce maintainer-script-calls-systemctl lintian warning.
  * Quiesce possibly-insecure-handling-of-tmp-files lintian warning, it's
    wrong there (we are handling tmpfiles.d/ files which are not in a temp
    dir).
  * Use dh_installinit's --noscript instead of --no-start for the upstart
    jobs without sysvinit scripts (thanks lintian).
  * Put systemd.pc into arch specific pkgconfig dir, as it contains the arch
    specific libdir value.
  * Don't enable audit by default. It causes flooding of dmesg and syslog,
    suppressing actually important messages. (Closes: #773528)
  * Cherrypick various bug fixes in loopback device setup and netlink socket
    communication. Fixes massive CPU usage due to tight retry loops in user
    LXC containers.

 -- Martin Pitt <mpitt@debian.org>  Mon, 29 Dec 2014 14:55:35 +0100

systemd (218-2) experimental; urgency=medium

  * boot-and-services AppArmor autopkgtest: Stop checking the dmesg log; it is
    racy as sometimes message bursts are suppressed.
  * Fix crash in timedatectl with Etc/UTC.
  * Prefer-etc-X11-default-display-manager-if-present.patch: Drop wrong
    copy&paste'd comment, fix log strings. Thanks Adam D. Barratt.
  * boot-and-services: Robustify Nspawn tests, and show systemd-nspawn output
    on failure.
  * Disable tests which fail on buildds, presumably due to too old kernels,
    misconfigured /etc/hosts, and similar problems. Make failures of the test
    suite fatal now.

 -- Martin Pitt <mpitt@debian.org>  Tue, 16 Dec 2014 08:24:38 +0100

systemd (218-1) experimental; urgency=medium

  * New upstream release. Drop all cherry-picked patches and port the Debian
    specific ones.
    - Create /etc/machine-id on boot if missing. (LP: #1387090)
  * Add new libmount-dev build dependency.
  * Configure with --enable-split-usr.
  * Merge some permanent Ubuntu changes, using dpkg-vendor:
    - Don't symlink udev doc directories.
    - Add epoch to gudev packages; Ubuntu packaged the standalone gudev before
      it got merged into udev.
    - Add Apport hooks for udev and systemd.
  * udev-fallback-graphics upstart job: Guard the modprobe with || true to
    avoid a failure when vesafb is compiled in. (LP: #1367241)

 -- Martin Pitt <mpitt@debian.org>  Sun, 14 Dec 2014 13:58:39 +0100

systemd (217-4) experimental; urgency=medium

  [ Martin Pitt ]
  * Reinstate a debian/extra/rules/50-firmware.rules which immediately tells
    the kernel that userspace firmware loading failed. Otherwise it tries for a
    minute to call the userspace helper (if CONFIG_FW_LOADER_USER_HELPER is
    enabled) in vain, which causes long delays with devices which have a range
    of possible firmware versions. (LP: #1398458)
  * debian/systemd.postinst: Don't always restart journald, as this currently
    can't be done without losing the current journal and breaking attached
    processes. So only restart it from upgrades < 215-3 (where the socket
    location got moved) as an one-time upgrade path from wheezy.
    (Closes: #771122)
  * Revert "Modify insserv generator to mask sysvinit-only display managers".
    This is still under dispute, a bit risky, and might get a different
    implementation. Also, nodm really needs to be fixed properly, working
    around it is both too risky and also too hard to get right.

  [ Didier Roche ]
  * Add display managers autopkgtests.
  * Reset display-manager symlink to match /e/X/d-d-m even if
    display-manager.service was removed. Adapt the autopkgtests for it.
    (LP: #1400680)

 -- Martin Pitt <mpitt@debian.org>  Thu, 11 Dec 2014 18:06:54 +0200

systemd (217-3) experimental; urgency=medium

  [ Martin Pitt ]
  * systemd.bug-script: Really capture stderr of systemd-delta.
    (Closes: #771498)
  * boot-and-services autopkgtest: Give test apparmor job some time to
    actually finish.

  [ Didier Roche ]
  * updated debian/patches/insserv.conf-generator.patch:
    - if /etc/X11/default-display-manager doesn't match a systemd unit
      (or doesn't exist), be less agressive about what to mask: we let
      all sysvinit-only display-manager units enabled to fallback to previous
      behavior and let them starting. (Closes: #771739)

 -- Martin Pitt <mpitt@debian.org>  Tue, 02 Dec 2014 16:53:36 +0100

systemd (217-2) experimental; urgency=medium

  * Re-enable journal forwarding to syslog, until Debian's sysloggers
    can/do all read from the journal directly.
  * Fix hostnamectl exit code on success.
  * Fix "diff failed with error code 1" spew with systemd-delta.
    (Closes: #771397)
  * Re-enable systemd-resolved. This wasn't meant to break the entire
    networkd, just disable the new NSS module. Remove that one manually
    instead. (Closes: #771423, LP: #1397361)
  * Import v217-stable patches (up to commit bfb4c47 from 2014-11-07).
  * Disable AppArmor again. This first requires moving libapparmor to /lib
    (see #771667). (Closes: #771652)
  * systemd.bug-script: Capture stderr of systemd-{delta,analyze}.
    (Closes: #771498)

 -- Martin Pitt <mpitt@debian.org>  Mon, 01 Dec 2014 15:09:09 +0100

systemd (217-1) experimental; urgency=medium

  [ Martin Pitt ]
  * New upstream release. Drop all cherry-picked patches and port the Debian
    specific ones.
  * Disable systemd-resolved for now. It still needs to mature, and
    integration into Debian should be discussed first.
  * Bump util-linux dependency to >= 2.25 as per NEWS.
  * Drop installation of 50-firmware.rules, not shipped upstream any more.
    Firmware loading is now exclusively done by the kernel.
  * Drop installation of readahead related services and code, readahead got
    dropped in this version.
  * Ship new networkctl CLI tool.
  * debian/libsystemd0.symbols: Add new symbols from this release.
  * debian/rules: Call dpkg-gensymbols with -c4 to immediately spot
    changed/missing symbols during build.
  * boot-and-services autopkgtest: Test AppArmor confined units (LP #1396270)
  * Create new "systemd-journal-remote" system group, for
    systemd-tmpfiles-setup.service.

  [ Marc Deslauriers ]
  * Build-depend on libapparmor-dev to enable AppArmor support. (LP: #1396270)

  [ Didier Roche ]
  * Handle display-manager transitions: (Closes: #748668)
    - Add a generator to ensure /etc/X11/default-display-manager is controlling
      which display-manager is started.
    - Modify insserv generator to mask of sysvinit-only dms with insserv
      $x-display-manager tag if they don't match
      /etc/X11/default-display-manager. This avoids starting multiple dms at
      boot.
  * Cherry-pick Shared-add-readlink_value.patch as using that function in the
    generator.

 -- Martin Pitt <mpitt@debian.org>  Fri, 28 Nov 2014 10:53:58 +0100

systemd (215-18) unstable; urgency=medium

  [ Michael Biebl ]
  * manager: Pass correct errno to strerror(), have_ask_password contains
    negative error values which have to be negated when being passed to
    strerror().

  [ Martin Pitt ]
  * Revert upstream commit 743970d which immediately SIGKILLs units during
    shutdown. This leads to problems like bash not being able to write its
    history, mosh not saving its state, and similar failed cleanup actions.
    (Closes: #784720, LP: #1448259)
  * write_net_rules: Escape '{' and '}' characters as well, to make this work
    with busybox grep. Thanks Faidon Liambotis! (Closes: #765577)

 -- Martin Pitt <mpitt@debian.org>  Thu, 21 May 2015 15:49:30 +0200

systemd (215-17) unstable; urgency=high

  * cryptsetup: Implement offset and skip options. (Closes: #751707,
    LP: #953875)

 -- Martin Pitt <mpitt@debian.org>  Thu, 16 Apr 2015 10:26:46 -0500

systemd (215-16) unstable; urgency=medium

  [ Christian Seiler ]
  * Don't run hwclock-save.service in containers. (Closes: #782377)

  [ Michael Biebl ]
  * Do not print anything while passwords are being queried. This should make
    password prompts without plymouth more usable. (Closes: #765013)
  * Skip filesystem check if already done by the initramfs. (Closes: #782522)

 -- Michael Biebl <biebl@debian.org>  Mon, 13 Apr 2015 19:42:32 +0200

systemd (215-15) unstable; urgency=medium

  [ Adam Conrad ]
  * debian/systemd.{triggers,postinst}: Trigger a systemctl daemon-reload
    when init scripts are installed or removed (Closes: #766429)

  [ Martin Pitt ]
  * Fix getty restart loop when PTS device is gone. (Closes: #780711)
  * Run timesyncd in virtual machines. (Closes: #762343)
  * Make logind work in environments without CAP_SYS_ADMIN (mostly
    containers). Thanks Christian Seiler for the backporting!
    (Closes: #778608)
  * Check for correct signatures when setting properties. Fixes systemd
    getting stuck on trying to set invalid property types. (Closes: #781602)

 -- Martin Pitt <mpitt@debian.org>  Thu, 09 Apr 2015 10:12:37 +0200

systemd (215-14) unstable; urgency=medium

  [ Michael Biebl ]
  * Map $x-display-manager LSB facility to display-manager.service instead of
    making it a target. Using a target had the downside that multiple display
    managers could hook into it at the same time which could lead to several
    failed start attempts for the non-default display manager.
  * Update insserv-generator and map $x-display-manager to
    display-manager.service, following the recent change in sysv-generator.
    This avoids creating references to a no longer existing
    x-display-manager.target unit.
  * Cherry-pick upstream fix to increase the SendBuffer of /dev/log to 8M.

  [ Martin Pitt ]
  * scope: Make attachment of initial PIDs more robust. Fixes crash with
    processes that get started by an init.d script with a different (aliased)
    name when the cgroup becomes empty. (Closes: #781210)
  * boot-and-services, display-managers autopkgtests: Add missing python3 test
    dependency.
  * Don't attempt to mount the same swap partition twice through different
    device node aliases. (Closes: #772182, LP: #1399595)

  [ Christian Seiler ]
  * Make the journald to syslog forwarding more robust by increasing the
    maximum datagram queue length from 10 to 512. (Closes: #762700)

  [ Marco d'Itri ]
  * Avoid writing duplicate entries in 70-persistent-net.rules by double
    checking if the new udev rule has already been written for the given
    interface. This happens if multiple add events are generated before the
    write_net_rules script returns and udevd renames the interface.
    (Closes: #765577)

 -- Michael Biebl <biebl@debian.org>  Mon, 30 Mar 2015 13:26:52 +0200

systemd (215-13) unstable; urgency=medium

  [ Martin Pitt ]
  * Add hwclock-save.service to sync the system clock to the hardware clock on
    shutdown, to provide monotonic time for reboots. (Note: this is a hack for
    jessie; the next Debian release will enable timesyncd by default).
    (Closes: #755722)
  * Check for correct architecture identifiers for SuperH. (Closes: #779710)
  * networkd: Fix stopping v4 dhcpclient when the carrier is lost. Thanks
    Christos Trochalakis! (Closes: #779571)
  * Fix segfault with units that depend on themselves. (Closes: #780675)
  * tmpfiles-setup-dev: Call tmpfiles with --boot to allow unsafe device
    creation. Fixes creation of static device nodes with kmod 20.
    (Closes: #780263)

  [ Christian Seiler ]
  * core: Don't migrate PIDs for units that may contain subcgroups.
    This stops messing up lxc/libvirt/other custom cgroup layouts after
    daemon-reload. (Closes: #777164)
  * sysv-generator: add support for /etc/insserv/overrides. (Closes: #759001)

  [ Michael Biebl ]
  * debian/udev.init: Recognize '!' flag with static device lists, to work
    with kmod 20. (Closes: #780263)

  [ Didier Roche ]
  * Ensure PrivateTmp doesn't require tmpfs through tmp.mount, but rather adds
    an After relationship. (Closes: #779902)

 -- Martin Pitt <mpitt@debian.org>  Thu, 26 Mar 2015 14:23:35 +0100

systemd (215-12) unstable; urgency=medium

  [ Martin Pitt ]
  * debian/udev.README.Debian: Trim the parts which are obsolete, wrong, or
    described in manpages. Only keep the Debian specific bits.
    (Part of #776546)
  * Actually install udev's README.Debian when building for Debian.
    (Closes: #776546)
  * Only start logind if dbus is installed. This fixes the noisy startup
    failure in environments without dbus such as LXC containers or servers.
    (part of #772700)
  * Add getty-static.service unit which starts getty@.service on tty 2 to 6 if
    dbus is not installed, and hence logind cannot auto-start them on demand.
    (Closes: #772700)
  * Add unit-config autopkgtest to check systemd unit/sysv init enabling and
    disabling via systemctl. This avoids bugs like #777613 (did not affect
    unstable).
  * cgroup: Don't trim cgroup trees created by someone else, just the ones
    that systemd itself created. This avoids cleaning up empty cgroups from
    e.g. LXC. (Closes: #777601)
  * boot-and-services autopkgtest: Add CgroupsTest to check cgroup
    creation/cleanup behaviour. This reproduces #777601 and verifies the fix
    for it.
  * rules: Fix by-path of mmc RPMB partitions and don't blkid them. Avoids
    kernel buffer I/O errors and timeouts. (LP: #1333140)
  * Document systemctl --failed option. (Closes: #767267)

  [ Michael Biebl ]
  * core: Don't fail to run services in --user instances if $HOME is missing.
    (Closes: #759320)

  [ Didier Roche ]
  * default-display-manager-generator: Avoid unnecessary /dev/null symlink and
    warning if there is no display-manager.service unit.

 -- Martin Pitt <mpitt@debian.org>  Fri, 13 Feb 2015 12:08:31 +0100

systemd (215-11) unstable; urgency=medium

  [ Martin Pitt ]
  * escape-beef-up-new-systemd-escape-tool.patch: Avoid creating a dangling
    symlink, to work around regression in recent patch (see #776257).
  * Order ifup@.service and networking.service after network-pre.target.
    (Closes: #766938)
  * Tone down "Network interface NamePolicy= disabled on kernel commandline,
    ignoring" info message to debug, as we expect this while we disable
    net.ifnames by default. (Closes: #762101, LP: #1411992)
  * logind: handle closing sessions over daemon restarts. (Closes: #759515,
    LP: #1415104)
  * logind: Fix sd_eviocrevoke ioctl call, to make forced input device release
    after log out actually work.
  * debian/patches/series: Move upstreamed patches into the appropriate
    section.

  [ Michael Biebl ]
  * Make sure we run debian-fixup.service after /var has been mounted if /var
    is on a separate partition. Otherwise we might end up creating the
    /var/lock and /var/run symlink in the underlying root filesystem.
    (Closes: #768644)

 -- Martin Pitt <mpitt@debian.org>  Thu, 29 Jan 2015 09:01:54 +0100

systemd (215-10) unstable; urgency=medium

  [ Martin Pitt ]
  * sysv-generator: Handle .sh suffixes when translating Provides:.
    (Closes: #775889)
  * sysv-generator: Make real units overwrite symlinks generated by Provides:
    from other units. Fixes failures due to presence of backup or old init.d
    scripts. (Closes: #775404)
  * Fix journal forwarding to syslog in containers without CAP_SYS_ADMIN.
    (Closes: #775067)

  [ Christian Kastner ]
  * Use common-session-noninteractive in systemd-user's PAM config, instead of
    common-session. The latter can include PAM modules like libpam-mount which
    expect to be called just once and/or interactively, which already happens
    for login, ssh, or the display-manager. Add pam_systemd.so explicitly, as
    it's not included in -noninteractive, but is always required (and
    idempotent). There is no net change on systemd which don't use manually
    installed PAM modules. (Closes: #739676)

 -- Martin Pitt <mpitt@debian.org>  Wed, 21 Jan 2015 13:18:05 +0100

systemd (215-9) unstable; urgency=medium

  [ Didier Roche ]
  * Add display managers autopkgtests.
  * Reset display-manager symlink to match /e/X/d-d-m even if
    display-manager.service was removed. Adapt the autopkgtests for it.

  [ Martin Pitt ]
  * Prefer-etc-X11-default-display-manager-if-present.patch: Drop wrong
    copy&paste'd comment, fix log strings. Thanks Adam D. Barratt.
  * Log all members of cyclic dependencies (loops) even with quiet on the
    kernel cmdline. (Closes: #770504)
  * Don't auto-clean PrivateTmp dir in /var/tmp; in Debian we don't want to
    clean /var/tmp/ automatically. (Closes: #773313)

  [ Michael Biebl ]
  * sysv-generator: handle Provides: for non-virtual facility names.
    (Closes: #774335)
  * Fix systemd-remount-fs.service to not fail on remounting /usr if /usr
    isn't mounted yet. This happens with initramfs-tools < 0.118 which we
    might not get into Jessie any more. (Closes: #742048)

 -- Martin Pitt <mpitt@debian.org>  Tue, 13 Jan 2015 11:24:43 +0100

systemd (215-8) unstable; urgency=medium

  [ Didier Roche ]
  * Cherry-pick shared-add-readlink_value.patch, we will use that function in
    the generator.
  * Cherry-pick util-allow-strappenda-to-take-any-number-of-args.patch, we
    will use that function in the generator.
  * Handle multiple display managers which don't ship a systemd unit or the
    corresponding postinst logic for updating display-manager.service: Add a
    generator to ensure /etc/X11/default-display-manager is controlling which
    display-manager is started. (Closes: #771287)

  [ Sjoerd Simons ]
  * d/p/core-Fix-bind-error-message.patch:
    + Added. Fix error message on bind failure to print the full path
  * d/p/core-Make-binding-notify-private-dbus-socket-more-ro.patch:
    + Added. Be more robust when binding private unix sockets (Based on current
    upstream logic) (Closes: #761306)

  [ Martin Pitt ]
  * Clean up ...journal~ files from unclean shutdowns. (Closes: #771707)
  * debian/systemd.postinst: Don't always restart journald, as this currently
    can't be done without losing the current journal and breaking attached
    processes. So only restart it from upgrades < 215-3 (where the socket
    location got moved) as an one-time upgrade path from wheezy.
    (Closes: #771122)
  * journalctl: Fix help text for --until. (Closes: #766598)
  * Bump systemd's udev dependency to >= 208-8, so that on partial upgrades we
    make sure that the udev package has appropriate Breaks:. In particular,
    this avoids installing current udev with kmod << 14. (Closes: #771726)

  [ Michael Biebl ]
  * systemd.postinst: Move unit enablement after restarting systemd, so that
    we don't fail to enable units with keywords that wheezy's systemd does not
    understand yet. Fixes enabling getty units on wheezy upgrades with
    systemd. (Closes: #771204)

 -- Martin Pitt <mpitt@debian.org>  Fri, 05 Dec 2014 10:01:24 +0100

systemd (215-7) unstable; urgency=medium

  [ Martin Pitt ]
  * Add myself to Uploaders.
  * Add boot-and-services autopkgtest: Check booting with systemd-sysv and
    that the most crucial services behave as expected.
  * logind autopkgtest: Fix stderr output in waiting loop for scsi_debug.
  * Add nspawn test to boot-and-services autopkgtest.
  * Make systemd-nspawn@.service work out of the box: (Closes: #770275)
    - Pre-create /var/lib/container with a secure mode (0700) via tmpfiles.d.
    - Add new try-{guest,host} modes for --link-journal to silently skip
      setting up the guest journal if the host has no persistent journal.
    - Extend boot-and-services autopkgtest to cover systemd-nspawn@.service.
  * Cherry-pick upstream patch to fix SELinux unit access check (regression
    in 215).
  * sysv-generator: Avoid wrong dependencies for failing units. Thanks to
    Michael Biebl for the patch! (Closes: #771118)
  * Cherry-pick patches to recognize and respect the "discard" mount option
    for swap devices. Thanks to Aurelien Jarno for finding and testing!
    (Closes: #769734)

  [ Jon Severinsson]
  * Add /run/shm -> /dev/shm symlink in debian/tmpfiles.d/debian.conf. This
    avoids breakage in Jessie for packages which still refer to /run/shm, and
    while https://wiki.debian.org/ReleaseGoals/RunDirectory is still official.
    (LP: #1320534, Closes: #674755).

 -- Martin Pitt <mpitt@debian.org>  Fri, 28 Nov 2014 06:43:15 +0100

systemd (215-6) unstable; urgency=medium

  [ Martin Pitt ]
  * Cherry-pick upstream patch to fix udev crash in link_config_get().
  * Cherry-pick upstream patch to fix tests in limited schroot environments.
  * Add d/p/Add-env-variable-for-machine-ID-path.patch: Allow specifying an
    alternate /etc/machine-id location. This is necessary for running tests
    as long as it isn't in our base images (see Debian #745876)
  * Run tests during package build. For the first round don't make them fatal
    for now (that will happen once we see results from all the architectures).
  * Drop our Check-for-kmod-binary.patch as the upstream patch
    units-conditionalize-static-device-node-logic-on-CAP.patch supersedes it.
  * Drop Use-comment-systemd.-syntax-in-systemd.mount-man-pag.patch, as
    our util-linux is now recent enough. Bump dependency to >= 2.21.
  * Adjust timedated and hostnamed autopkgtests to current upstream version.
  * Replace our Debian hwdb.bin location patch with what got committed
    upstream. Run hwdb update with the new --usr option to keep current
    behaviour.
  * debian/README.Debian: Document how to debug boot or shutdown problems with
    the debug shell. (Closes: #766039)
  * Skip-99-systemd.rules-when-not-running-systemd-as-in.patch: Call path_id
    under all init systems, to get consistent ID_PATH attributes. This is
    required so that tools like systemd-rfkill can be used with SysVinit or
    upstart scripts, too. (LP: #1387282)
  * Switch libpam-systemd dependencies to prefer systemd-shim over
    systemd-sysv, to implement the CTTE decision #746578. This is a no-op on
    systems which already have systemd-sysv installed, but will prevent
    installing that on upgrades. (Closes: #769747)
  * Remove Tollef from Uploaders: as per his request. Thanks Tollef for all
    you work!
  * net.agent: Properly close stdout/err FDs, to avoid long hangs during udev
    settle. Thanks to Ben Hutchings! (Closes: #754987)
  * Bump Standards-Version to 3.9.6 (no changes necessary).

  [ Didier Roche ]
  * debian/ifup@.service: add a ConditionPath on /run/network, to avoid
    failing the unit if /etc/init.d/networking is disabled. (Closes: #769528)

 -- Martin Pitt <mpitt@debian.org>  Tue, 18 Nov 2014 12:37:22 +0100

systemd (215-5) unstable; urgency=medium

  [ Martin Pitt ]
  * Unblacklist hyperv_fb again, it is needed for graphical support on Hyper-V
    platforms. Thanks Andy Whitcroft! (LP: #1359933)
  * Bump systemd-shim Depends/Breaks to 8-2 to ensure a lockstep upgrade.
    (Closes: #761947)

  [ Sjoerd Simons ]
  * d/p/sd-bus-Accept-no-sender-as-the-destination-field.patch
    + Fix compatibility between systemctl v215 and v208. Resolves issue when
      reloads of services is requested before systemd is re-execed
      (Closes: #762146)

  [ Michael Biebl ]
  * Don't overmount existing /run/user/<UID> directories with a per-user tmpfs
    on upgrades. (Closes: #762041)
  * Re-enable mount propagation for udevd. This avoids that broken software
    like laptop-mode-tools, which runs mount from within udev rules, causes
    the root file system to end up read-only. (Closes: #762018)

 -- Michael Biebl <biebl@debian.org>  Sat, 27 Sep 2014 17:49:47 +0200

systemd (215-4) unstable; urgency=medium

  * Upload to unstable.

 -- Michael Biebl <biebl@debian.org>  Mon, 15 Sep 2014 17:38:30 +0200

systemd (215-3) experimental; urgency=medium

  [ Ben Howard ]
  * 75-persistent-net-generator.rules: Fix matches of HyperV. (LP: #1361272)

  [ Martin Pitt ]
  * 75-persistent-net-generator.rules: Add new MS Azure MAC prefix 00:25:ae.
    (LP: #1367883)

  [ Michael Biebl ]
  * Update upstream v215-stable patch series.
  * The /dev/log socket and /dev/initctl FIFO have been moved to /run and
    replaced by symlinks. Create the symlinks manually on upgrades as well.
    (Closes: #761340)
  * Fix incorrect paths in man pages. (LP: #1357782, Closes: #717491)
  * Make systemd recommend dbus so it is installed on upgrades. The dbus
    system bus is required to run systemd-logind and the autovt feature relies
    on logind. (Closes: #758111)
  * Bump dependency on systemd-shim to (>= 7-2) to ensure we have a version
    which supports systemd >= 209.
  * Rework bug-script to be more upfront about what kind of data is gathered
    and ask the user for permission before attaching the information to the
    bug report. (Closes: #756248)

  [ Sjoerd Simons ]
  * d/p/buildsys-Don-t-default-to-gold-as-the-linker.patch
    + Don't explicitly pick gold as the default linker. Fixes FTBFS on sparc
      (Closes: #760879)

 -- Sjoerd Simons <sjoerd@debian.org>  Sun, 14 Sep 2014 20:14:49 +0200

systemd (215-2) experimental; urgency=medium

  * debian/patches/always-check-for-__BYTE_ORDER-__BIG_ENDIAN-when-chec.patch
    + Added. Fix checking of system endianess. Fixes FTBFS on powerpc
  * debian/patches/timesyncd-when-we-don-t-know-anything-about-the-netw.patch:
    + Let timesyncd go online even if networkd isn't running (from upstream
      git) (Closes: #760087)
  * debian/rules: add systemd-update-utmp-runlevel.service to
    {poweroff, rescue, multi-user, graphical, reboot}.target.wants to trigger
    the runlevel target to be loaded

 -- Sjoerd Simons <sjoerd@debian.org>  Sun, 07 Sep 2014 23:46:02 +0200

systemd (215-1) experimental; urgency=medium

  * New upstream release.
  * Import upstream v215-stable patch series.
  * Rebase remaining Debian patches on top of v215-stable.
  * Drop our Debian-specific run-user.mount unit as upstream now creates a
    per-user tmpfs via logind.
  * Don't rely on new mount from experimental for now and re-add the patch
    which updates the documentation accordingly.
  * Cherry-pick upstream fix to use correct versions for the new symbols that
    were introduced in libudev.
  * Update symbols files
    - Add two new symbols for libudev1.
    - Remove private symbol from libgudev-1.0-0. This symbol was never part of
      the public API and not used anywhere so we don't need a soname bump.
  * Cherry-pick upstream commit to not install busname units if kdbus support
    is disabled.
  * Make /run/lock tmpfs an API fs so it is available during early boot.
    (Closes: #751392)
  * Install new systemd-path and systemd-escape binaries.
  * Cherry-pick upstream commit which fixes the references to the systemctl
    man page. (Closes: #760613)
  * Use the new systemd-escape utility to properly escape the network
    interface name when starting an ifup@.service instance for hotplugged
    network interfaces. Make sure a recent enough systemd version is installed
    by bumping the versioned Breaks accordingly. (Closes: #747044)
  * Order ifup@.service after networking.service so we don't need to setup the
    runtime directory ourselves and we have a defined point during boot when
    hotplugged network interfaces are started.
  * Disable factory-reset feature and remove files associated with it. This
    feature needs more integration work first before it can be enabled in
    Debian.
  * Cherry-pick upstream commit to fix ProtectSystem=full and make the
    ProtectSystem= option consider /bin, /sbin, /lib and /lib64 (if it exists)
    on Debian systems. (Closes: #759689)
  * Use adduser in quiet mode when creating the system users/groups to avoid
    warning messages about the missing home directories. Those are created
    dynamically during runtime. (Closes: #759175)
  * Set the gecos field when creating the system users.
  * Add systemd-bus-proxy system user so systemd-bus-proxyd can properly drop
    its privileges.
  * Re-exec systemd and restart services at the end of postinst.
  * Cherry-pick upstream commit for sd-journal to properly convert
    object->size on big endian which fixes a crash in journalctl --list-boots.
    (Closes: #758392)

 -- Michael Biebl <biebl@debian.org>  Sun, 07 Sep 2014 09:58:48 +0200

systemd (214-1) experimental; urgency=medium

  * New upstream release v214.
    (Closes: #750793, #749268, #747939)

  [ Jon Severinsson ]
  * Import upstream v214-stable patch series.
    - Rebase remaining Debian patches on top of v214-stable.
    - Drop modifications to the now-removed built-in sysvinit support.
  * Install the new combined libsystemd0 library, this library combines all
    functionality of the various libsystemd-* libraries.
    - Deprecate the old libsystemd-* libraries as they've been bundled into
      libsystemd0. The old -dev files now just carry a transitional .pc file.
    - Add new symbols file for libsystemd0.
  * Update symbols file for libgudev-1.0-0.
  * Remove pre-generated rules and unit files in debian/rules clean target.
  * Add new systemd service users in systemd postinst (systemd-timesync,
    systemd-network, systemd-resolve)
  * Add new system group "input" used by udev rules in udev postinst.
  * Try-restart networkd, resolved, and timesyncd after an upgrade.
  * Do not force-enable default-on services on every upgrade.
  * Add support for rcS.d init scripts to the sysv-generator.
    - Do not order rcS.d services after local-fs.target if they do not
      explicitly depend on $local_fs.
    - Map rcS.d init script dependencies to their systemd equivalent.
    - Special-case some dependencies for sysv init scripts for better
      backwards compatibility. (Closes: #726027, #738965).
  * Add systemd depends on new mount. (Closes: #754411)
  * Update /run/initctl symlink target in debian/tmpfiles.d/debian.conf.
  * Remove stored backlog state, rfkill state, random-seed and clock
    information from /var/lib/systemd on systemd purge.

  [ Sjoerd Simons ]
  * debian/patches/shared-include-stdbool.h-in-mkdir.h.patch
    + Added. Include stdbool before using bool in function prototypes. Fixes
      build of the insserv generator
  * Add python-lxml to build-depends for python-systemd
  * Turn on parallel build support
  * Install the new busctl binary and translations
  * Explicitly disable microhttp so the package build doesn't fail if the
    required dependencies for it happen to be installed.
  * debian/control: Make udev break plymouth (<< 0.9.0-7) as older plymouths
    assume udev implementation details that have changed slightly since v213
  * debian/control: Remove b-d on librwap0-dev
  * debian/control: Bump libkmod-dev b-d to >= 15
  * debian/rules: Drop outdated --enable-tcpwrap
  * debian/rules: Explicitly turn off rfkill, networkd, timesyncd and resolved
    for the udeb build
  * debian/rules: Use the debian ntp pool as default ntp servers
  * debian/rules: explicitely configure the maximum system uid/gids instead of
    relying on autodetection

 -- Sjoerd Simons <sjoerd@debian.org>  Sun, 24 Aug 2014 14:54:27 +0200

systemd (208-8) unstable; urgency=medium

  [ Martin Pitt ]
  * Fix duplicate line in copyright. (Closes: #756899)
  * Drop --disable-xattr configure option for udeb, does not exist any more.
  * Add Turkish debconf translations. Thanks Mert Dirik! (Closes: #757498)
  * Backport fix for lazy session-activation on non-seat0 seats.
    (LP: #1355331)

  [ Michael Biebl ]
  * Use "kmod static-nodes --output=/proc/self/fd/1" in make_static_nodes() as
    we can't rely on /dev/stdout to exist at this point during boot.
    (Closes: #757830)
  * Fix udev SysV init script and d-i start script to not write to
    /sys/kernel/uevent_helper unconditionally to not fail on a kernel with
    CONFIG_UEVENT_HELPER unset. (Closes: #756312)
  * Add Breaks: kmod (<< 14) to udev to make sure we have a kmod version
    supporting the static-nodes command.
  * Add Breaks: systemd (<< 208) to udev to avoid partial upgrades. Newer udev
    versions rely on kmod-static-nodes.service being provided by systemd.
    (Closes: #757777)
  * Updated upstream v208-stable patch series to 53b1b6c.
  * Cherry-pick upstream fix to ignore temporary dpkg files. (Closes: #757302)
  * Make emergency.service conflict with rescue.service.
    Otherwise if rescue mode is selected during boot and the emergency mode
    is triggered (e.g. via a broken fstab entry), we have two sulogin
    processes fighting over the tty. (Closes: #757072)
  * Stop syslog.socket when entering emergency mode as otherwise every log
    message triggers the start of the syslog service and its dependencies
    which conflicts with emergency.target. (Closes: #755581)

 -- Michael Biebl <biebl@debian.org>  Thu, 21 Aug 2014 00:14:21 +0200

systemd (208-7) unstable; urgency=medium

  [ Michael Biebl ]
  * Mask remaining services provided by the initscripts package and document
    in more detail why certain services have been masked. (Closes: #659264)
  * Install zsh completions to the correct place. (Closes: #717540)

  [ Jon Severinsson ]
  * Cherry-pick upstream fix for journal file permissions. (Closes: #755062)
  * Map some rcS.d init script dependencies to their systemd equivalent.
  * Update Depends on initscripts to the version with a systemd-compatible
    mountnfs ifup hook. (Closes: #746358)
  * Add Breaks on lvm2 versions without native systemd support.
    (Closes: #678438, #692120)
  * Do not fail udev upgrades if the udev service is already runtime-masked
    when the preinst script is run. (Closes: #755746)
  * Add Pre-Depends on systemd to systemd-sysv, to avoid risking that the
    sysv-compatible symlinks become dangling on a partial install.
  * Ensure that systemctl is usable right after being unpacked, by adding the
    required Pre-Depends to systemd and libsystemd-daemon0. (Closes: #753589)
  * Add support for TuxOnIce hibernation. (Closes: #746463)

  [ Martin Pitt ]
  * Rename "api" autopkgtest to "build-login", and stop requiring that
    sd_login_monitor_new() succeeds. It doesn't in many environments like
    schroot or after upgrades from < 204, and the main point of the test is
    to check that libsystemd-login-dev has correct contents and dependencies.
    Drop "isolation-machine" requirement.
  * Use glibc's xattr support instead of requiring libattr. Fixes FTBFS with
    latest glibc and libattr. Cherrypicked from trunk. Drop libattr1-dev build
    dependency. (Closes: #756097)
  * Build python3-systemd for Python 3 bindings. Drop python-systemd; it does
    not have any reverse dependencies, and we want to encourage moving to
    Python 3. (LP: #1258089)
  * Add simple autopkgtest for python3-systemd.
  * Add dbus dependency to libpam-systemd. (Closes: #755968)
  * Fix /dev/cdrom symlink to appear for all types of drives, not just for
    pure CD-ROM ones. Also, fix the symlinks to stay after change events.
    (LP: #1323777)
  * 75-persistent-net-generator.rules: Adjust Ravello interfaces; they don't
    violate the assignment schema, they should just not be persistent.
    Thanks to Boris Figovsky. (Closes: #747475, LP: #1317776)
  * Reinstate patches to make logind D-BUS activatable.
  * Re-add systemd-shim alternative dependency to libpam-systemd. Version it
    to ensure cgmanager support. (Closes: #754984, LP: #1343802)
  * Convert udev-finish.upstart from a task to a job, to avoid hangs with
    startpar. (Closes: #756631)
  * Add debian/extra/60-keyboard.hwdb: Latest keymaps from upstream git.
    This makes it trivial to backport keymap fixes to stable releases.
    (Closes: #657809; LP: #1322770, #1339998)
  * udev.init: Create static device nodes, as this moved out of udevd.
    Thanks to Michael Biebl for the script! (Closes: #749021)

 -- Martin Pitt <mpitt@debian.org>  Wed, 06 Aug 2014 13:33:22 +0200

systemd (208-6) unstable; urgency=medium

  [ Jon Severinsson ]
  * Add v208-stable patch series.
    - Update Debian patches to apply on top of v208-stable.
    - Move new manpages to libsystemd-*-dev as appropriate.

  [ Michael Biebl ]
  * Upload to unstable.

 -- Michael Biebl <biebl@debian.org>  Wed, 16 Jul 2014 00:44:15 +0200

systemd (208-5) experimental; urgency=medium

  * Merge changes from unstable branch.

 -- Michael Biebl <biebl@debian.org>  Sat, 28 Jun 2014 13:41:32 +0200

systemd (208-4) experimental; urgency=medium

  * Merge changes from unstable branch.
  * Drop alternative dependency on systemd-shim in libpam-systemd. The
    systemd-shim package no longer provides an environment to run
    systemd-logind standalone. See #752939 for further details.

 -- Michael Biebl <biebl@debian.org>  Sat, 28 Jun 2014 01:22:11 +0200

systemd (208-3) experimental; urgency=medium

  * Merge changes from unstable branch.

 -- Michael Biebl <biebl@debian.org>  Wed, 25 Jun 2014 11:29:07 +0200

systemd (208-2) experimental; urgency=medium

  [ Sjoerd Simons ]
  * Don't stop a running user manager from garbage collecting the users. Fixes
    long shutdown times when using a systemd user session

  [ Michael Stapelberg ]
  * Fix bug-script: “systemctl dump” is now “systemd-analyze dump”
    (Closes: #748311)

  [ Michael Biebl ]
  * Merge changes from unstable branch.
  * Cherry-pick upstream fixes to make sd_session_get_vt() actually work.

 -- Michael Biebl <biebl@debian.org>  Tue, 24 Jun 2014 17:45:26 +0200

systemd (208-1) experimental; urgency=medium

  [ Michael Biebl ]
  * New upstream release. (Closes: #729566)
  * Update patches.
  * Update symbols files for libsystemd-journal and libsystemd-login.
  * Install new files and remove the ones we don't use.
  * Install zsh completion files. (Closes: #717540)
  * Create a compat symlink /etc/sysctl.d/99-sysctl.conf as systemd-sysctl no
    longer reads /etc/sysctl.conf.
  * Bump Build-Depends on kmod to (>= 14).
  * Bump Build-Depends on libcryptsetup-dev to (>= 2:1.6.0) for tcrypt
    support.
  * Make kmod-static-nodes.service check for the kmod binary since we don't
    want a hard dependency on kmod e.g. for container installations.
  * Disable various features which aren't required for the udeb build.
  * Move new sd_pid_get_slice and sd_session_get_vt man pages into
    libsystemd-login-dev.
  * Make no-patch-numbers the default for gbp-pq.
  * Adjust systemd-user pam config file for Debian.
    This pam config file is used by libpam-systemd/systemd-logind when
    launching systemd user instances.
  * Drop patches to make logind D-Bus activatable. The cgroup handling has
    been reworked in v205 and logind no longer creates cgroup hierarchies on
    its own. That means that the standalone logind is no longer functional
    without support from systemd (or an equivalent cgroup manager).

  [ Martin Pitt ]
  * Explain patch management in debian/README.source.

 -- Michael Biebl <biebl@debian.org>  Mon, 28 Apr 2014 00:22:57 +0200

systemd (204-14) unstable; urgency=medium

  * Fix SIGABRT in insserv generator caused by incorrect usage of strcat().
    (Closes: #752992)
  * Mark -dev packages as Multi-Arch: same. (Closes: #720017)

 -- Michael Biebl <biebl@debian.org>  Sat, 28 Jun 2014 13:22:43 +0200

systemd (204-13) unstable; urgency=medium

  * Switch back to load the sg module via the kmod builtin. The problem was
    not that the kmod builtin is faster then modprobe but rather the incorrect
    usage of the "=" assignment operator. We need to use "+=" here, so the sg
    module is loaded in addition to other scsi modules, which are loaded via
    the modalias rule. Thanks to Tommaso Colombo for the analysis.
  * Cherry-pick upstream fix which prevents systemd from entering an infinite
    loop when trying to break an ordering cycle. (Closes: #752259)
  * Update insserv generator to not create any drop-in files for services
    where the corresponding SysV init script does not exist.
  * Drop the check for /sys/kernel/uevent_helper from postinst and the SysV
    init script and do not unconditionally overwrite it in the initramfs hook.
    Since a long time now udev has been using the netlink interface to
    communicate with the kernel and with Linux 3.16 it is possible to disable
    CONFIG_UEVENT_HELPER completely. (Closes: #752742)

 -- Michael Biebl <biebl@debian.org>  Sat, 28 Jun 2014 00:01:16 +0200

systemd (204-12) unstable; urgency=medium

  [ Martin Pitt ]
  * Change the sg loading rule (for Debian #657948) back to using modprobe.
    kmod is too fast and then sg races with sd, causing the latter to not see
    SCSI disks.  (Closes: #752591, #752605)

  [ Michael Biebl ]
  * Update udev bug-script to attach instead of paste extra info if a new
    enough reportbug version is available.

 -- Michael Biebl <biebl@debian.org>  Wed, 25 Jun 2014 10:55:12 +0200

systemd (204-11) unstable; urgency=medium

  [ Martin Pitt ]
  * Explain patch management in debian/README.source. (Closes: #739113)
  * Replace "Always probe cpu support drivers" patch with cherry-picked
    upstream fix which is more general.
  * Advertise hibernation only if there's enough free swap. Patches backported
    from current upstream. (LP: #1313522)
  * Fix typo in sg loading rule to make it actually work.

  [ Michael Biebl ]
  * Make no-patch-numbers the default for gbp-pq.
  * Cherry-pick upstream fix to properly handle multiline syslog messages.
    (Closes: #746351)
  * Cherry-pick upstream fix for libudev which fixes a memleak in
    parent_add_child().
  * Drop "-b debian" from Vcs-Git since we use the master branch for
    packaging now.
  * Drop Conflicts: sysvinit (<< 2.88dsf-44~) from systemd-sysv since this
    breaks dist-upgrades from wheezy when switching from sysvinit to
    systemd-sysv as default init. While downgrading the Pre-Depends in
    sysvinit would have been an alternative, dropping the Conflicts and only
    keeping the Replaces was deemed the lesser evil. (Closes: #748355)
  * Use Conflicts instead of Breaks against sysvinit-core. This avoids
    /sbin/init going missing when switching from systemd-sysv to sysvinit.
    While at it, add a Replaces: upstart. (Closes: #751589)
  * Make the SysV compat tools try both /run/initctl and /dev/initctl. This
    makes them usable under sysvinit as PID 1 without requiring any symlinks.
  * Various ifupdown integration fixes
    - Use DefaultDependencies=no in ifup@.service so the service can be
      started as early as possible.
    - Create the ifupdown runtime directory in ifup@.service as we can no
      longer rely on the networking service to do that for us.
    - Don't stop ifup@.service on shutdown but let the networking service take
      care of stopping all hotplugged interfaces.
    - Only start ifup@.service for interfaces configured as allow-hotplug.

  [ Michael Stapelberg ]
  * Clarify that “systemd” does not influence init whereas “systemd-sysv” does
    (Closes: #747741)

  [ Ansgar Burchardt ]
  * Don't use "set +e; set +u" unconditionally in the lsb init-functions hook
    as this might change the behaviour of existing SysV init scripts.
    (Closes: #751472)

 -- Michael Biebl <biebl@debian.org>  Tue, 24 Jun 2014 17:03:43 +0200

systemd (204-10) unstable; urgency=medium

  * In the udeb's udev.startup, make sure that /dev/pts exists.
  * systemd-logind-launch: Set the #files ulimit, for unprivileged LXC
    containers.
  * Drop udev.NEWS, it only applies to pre-squeeze.
  * Remove /var/log/udev on purge.
  * Always probe cpu support drivers. (LP #1207705)
  * On Dell PowerEdge systems, the iDRAC7 and later support a USB Virtual NIC
    for management. Name this interface "idrac" to avoid confusion with "real"
    network interfaces.
  * Drop numerical prefixes from patches, to avoid future diff noise when
    removing, cherry-picking, and merging patches. From now on, always use
    "gbp-pq export --no-patch-numbers" to update them.

 -- Martin Pitt <mpitt@debian.org>  Sun, 27 Apr 2014 11:53:52 +0200

systemd (204-9) unstable; urgency=medium

  * The "Flemish Beef and Beer Stew" release.

  [ Steve Langasek ]
  * Do proper refcounting of the PAM module package on prerm, so that we
    don't drop the module from the PAM config when uninstalling a
    foreign-arch package.  Related to Ubuntu bug #1295521.

  [ Martin Pitt ]
  * debian/udev.udev-finish.upstart: Fix path to tmp-rules,
    debian/extra/rule_generator.functions creates them in /run/udev/.
  * rules: Remove the kernel-install bits; we don't want that in Debian and
    thus it shouldn't appear in dh_install --list-missing output.
  * Ship sd-shutdown.h in libsystemd-daemon-dev.
  * Run dh_install with --fail-missing, to avoid forgetting files when we move
    to new versions.
  * Mount /dev/pts with the correct permissions in the udev, to avoid needing
    pt_chown (not available on all architectures). Thanks Adam Conrad.
  * Add new block of Windows Azure ethernet hardware address to
    75-persistent-net-generator.rules. (LP: #1274348, Closes: #739018)
  * Drop our Debian specific 60-persistent-storage{,-tape}.rules and use the
    upstream rules. They are compatible and do a superset of the
    functionality. (Closes: #645466)
  * Drop our Debian specific 80-drivers.rules and use the upstream rules with
    a patch for the sg module (see #657948). These now stop calling modprobe
    and use the kmod builtin, giving some nice boot speed improvement.
    (Closes: #717404)
  * Drop our Debian specific 50-udev-default.rules and 91-permissions.rules
    and use the upstream rules with a patch for the remaining Debian specific
    default device permissions. Many thanks to Marco d'Itri for researching
    which Debian-specific rules are obsolete! Amongst other things, this now
    also reads the hwdb info for USB devices (Closes: #717405) and gets rid of
    some syntax errors (Closes: #706221)
  * Set default polling interval on removable devices as well, for kernels
    which have "block" built in instead of being a module. (Closes: #713877)
  * Make sd_login_monitor_new() work for logind without systemd.
  * Cherry-pick upstream fix for polkit permissions for rebooting with
    multiple sessions.
  * Kill /etc/udev/links.conf, create_static_nodes, and associated code. It's
    obsolete with devtmpfs (which is required now), and doesn't run with
    systemd or upstart anyway.
  * Drop unnecessary udev.dirs.
  * Add autopkgtests for smoke-testing logind, hostnamed, timedated, localed,
    and a compile/link/run test against libsystemd-login-dev.

  [ Marco d'Itri ]
  * preinst: check for all the system calls required by modern releases
    of udev. (Closes: #648325)
  * Updated fbdev-blacklist.conf for recent kernels.
  * Do not blacklist viafb because it is required on the OLPC XO-1.5.
    (Closes: #705792)
  * Remove write_cd_rules and the associated rules which create "persistent"
    symlinks for CD/DVD devices and replace them with more rules in
    60-cdrom_id, which will create symlinks for one at random among the
    devices installed. Since the common case is having a single device
    then everything will work out just fine most of the times...
    (Closes: #655924)
  * Fix write_net_rules for systemd and sysvinit users by copying the
    temporary rules from /run/udev/ to /etc/udev/. (Closes: #735563)
  * Do not install sysctl.d/50-default.conf because the systemd package
    should not change kernel policies, at least until it will become
    the only supported init system.

  [ Michael Stapelberg ]
  * Add systemd-dbg package, thanks Daniel Schaal (Closes: #742724).
  * Switch from gitpkg to git-buildpackage. Update README.source accordingly.
  * Make libpam-systemd depend on systemd-sysv | systemd-shim. Packages that
    need logind functionality should depend on libpam-systemd.

  [ Michael Biebl ]
  * Do not send potentially private fstab information without prior user
    confirmation. (Closes: #743158)
  * Add support for LSB facilities defined by insserv.
    Parse /etc/insserv.conf.d content and /etc/insserv.conf and generate
    systemd unit drop-in files to add corresponding dependencies. Also ship
    targets for the Debian specific $x-display-manager and
    $mail-transport-agent system facilities. (Closes: #690892)
  * Do not accidentally re-enable /var/tmp cleaning when migrating the TMPTIME
    setting from /etc/default/rcS. Fix up existing broken configurations.
    (Closes: #738862)

 -- Michael Biebl <biebl@debian.org>  Sat, 26 Apr 2014 21:37:29 +0200

systemd (204-8) unstable; urgency=low

  [ Michael Stapelberg ]
  * move manpages from systemd to libsystemd-*-dev as appropriate
    (Closes: #738723)
  * fix systemctl enable/disable/… error message “Failed to issue method call:
    No such file or directory” (the previous upload did actually not contain
    this fix due to a merge conflict) (Closes: #738843)
  * add explicit “Depends: sysv-rc” so that initscript’s “Depends: sysv-rc |
    file-rc” will not be satisfied with file-rc. We need the invoke-rc.d and
    update-rc.d from sysv-rc, file-rc’s doesn’t have support for systemd.
    (Closes: #739679)
  * set capabilities cap_dac_override,cap_sys_ptrace=ep for
    systemd-detect-virt, so that it works for unprivileged users.
    (Closes: #739699)
  * pam: Check $XDG_RUNTIME_DIR owner (Closes: #731300)
  * Ignore chkconfig headers entirely, they are often broken in Debian
    (Closes: #634472)

  [ Michael Biebl ]
  * do a one-time migration of RAMTMP= from /etc/default/rcS and
    /etc/default/tmpfs, i.e. enable tmp.mount (Closes: #738687)
  * Bump Standards-Version to 3.9.5.

 -- Michael Biebl <biebl@debian.org>  Wed, 19 Mar 2014 18:57:35 +0100

systemd (204-7) unstable; urgency=low

  * fix systemctl enable/disable/… error message “Failed to issue method call:
    No such file or directory” (Closes: #734809)
  * bug-script: attach instead of paste extra info with reportbug ≥ 6.5.0
    (Closes: #722530)
  * add stage1 bootstrap support to avoid Build-Depends cycles (Thanks Daniel
    Schepler)
  * cherry-pick:
    order remote mounts from mountinfo before remote-fs.target (77009452cfd)
    (Closes: #719945)
    Fix CPUShares configuration option (ccd90a976dba) (Closes: #737156)
    fix reference in systemd-inhibit(1) (07b4b9b) (Closes: #738316)

 -- Michael Stapelberg <stapelberg@debian.org>  Tue, 11 Feb 2014 23:34:42 +0100

systemd (204-6) unstable; urgency=low

  [ Michael Stapelberg ]
  * Run update-rc.d defaults before update-rc.d <enable|disable>
    (Closes: #722523)
  * preinst: preserve var-{lock,run}.mount when upgrading from 44 to 204
    (Closes: #723936)
  * fstab-generator: don’t rely on /usr being mounted in the initrd
    (Closes: #724797)
  * systemctl: mangle names when avoiding dbus (Closes: #723855)
  * allow group adm read access on /var/log/journal (Closes: #717386)
  * add systemd-journal group (Thanks Guido Günther) (Closes: #724668)
  * copy /etc/localtime instead of symlinking (Closes: #726256)
  * don’t try to start autovt units when not running with systemd as pid 1
    (Closes: #726466)
  * Add breaks/replaces for the new sysvinit-core package (Thanks Alf Gaida)
    (Closes: #733240)
  * Add myself to uploaders

  [ Tollef Fog Heen ]
  * Make 99-systemd.rules check for /run/systemd/systemd instead of the
    ill-named cgroups directory.

  [ Martin Pitt ]
  * debian/udev.upstart: Fix path to udevd, the /sbin/udevd compat symlink
    should go away at some point.
  * debian/udev-udeb.install: Add 64-btrfs.rules and 75-probe_mtd.rules, they
    are potentially useful in a d-i environment.
  * debian/shlibs.local: Drop libudev; this unnecessarily generates overly
    strict dependencies, the libudev ABI is stable.
  * debian/extra/rules/75-persistent-net-generator.rules: Add Ravello systems
    (LP: #1099278)

 -- Michael Stapelberg <stapelberg@debian.org>  Tue, 31 Dec 2013 14:39:44 +0100

systemd (204-5) unstable; urgency=high

  * Cherry-pick 72fd713 from upstream which fixes insecure calling of polkit
    by avoiding a race condition in scraping /proc (CVE-2013-4327).
    Closes: #723713

 -- Michael Biebl <biebl@debian.org>  Mon, 23 Sep 2013 11:59:53 +0200

systemd (204-4) unstable; urgency=low

  * Add preinst check to abort udev upgrade if the currently running kernel
    lacks devtmpfs support. Since udev 176, devtmpfs is mandatory as udev no
    longer creates any device nodes itself. This only affects self-compiled
    kernels which now need CONFIG_DEVTMPFS=y.  Closes: #722580
  * Fix SysV init script to correctly mount a devtmpfs instead of tmpfs. This
    only affects users without an initramfs, which usually is responsible for
    mounting the devtmpfs.  Closes: #722604
  * Drop pre-squeeze upgrade code from maintainer scripts and simplify the
    various upgrade checks.
  * Suppress errors about unknown hwdb builtin. udev 196 introduced a new
    "hwdb" builtin which is not understood by the old udev daemon.
  * Add missing udeb line to shlibs.local. This ensures that udev-udeb gets a
    proper dependency on libudev1-udeb and not libudev1.  Closes: #722939
  * Remove udev-udeb dependency from libudev1-udeb to avoid a circular
    dependency between the two packages. This dependency was copied over from
    the old udev-gtk-udeb package and no longer makes any sense since
    libudev1-udeb only contains a library nowadays.

 -- Michael Biebl <biebl@debian.org>  Wed, 18 Sep 2013 00:05:21 +0200

systemd (204-3) unstable; urgency=low

  [ Michael Biebl ]
  * Upload to unstable.
  * Use /bin/bash in debug-shell.service as Debian doesn't have /sbin/sushell.
  * Only import net.ifaces cmdline property for network devices.
  * Generate strict dependencies between the binary packages using a
    shlibs.local file and add an explicit versioned dependency on
    libsystemd-login0 to systemd to ensure packages are upgraded in sync.
    Closes: #719444
  * Drop obsolete Replaces: libudev0 from udev package.
  * Use correct paths for various binaries, like /sbin/quotaon, which are
    installed in / and not /usr in Debian.  Closes: #721347
  * Don't install kernel-install(8) man page since we don't install the
    corresponding binary either.  Closes: #722180
  * Cherry-pick upstream fixes to make switching runlevels and starting
    reboot via ctrl-alt-del more robust.
  * Cherry-pick upstream fix to properly apply ACLs to Journal files.
    Closes: #717863

  [ Michael Stapelberg ]
  * Make systemctl enable|disable call update-rc.d for SysV init scripts.
    Closes: #709780
  * Don't mount /tmp as tmpfs by default and make it possible to enable this
    feature via "systemctl enable tmp.mount".  Closes: #718906

  [ Daniel Schaal ]
  * Add bug-script to systemd and udev.  Closes: #711245

  [ Ondrej Balaz ]
  * Recognize discard option in /etc/crypttab.  Closes: #719167

 -- Michael Biebl <biebl@debian.org>  Thu, 12 Sep 2013 00:13:11 +0200

systemd (204-2) experimental; urgency=low

  [ Daniel Schaal ]
  * Enable verbose build logs.  Closes: #717465
  * Add handling of Message Catalog files to provide additional information
    for log entries.  Closes: #717427
  * Remove leftover symlink to debian-enable-units.service.  Closes: #717349

  [ Michael Stapelberg ]
  * Install 50-firmware.rules in the initramfs and udeb.  Closes: #717635

  [ Michael Biebl ]
  * Don't pass static start priorities to dh_installinit anymore.
  * Switch the hwdb trigger to interest-noawait.
  * Remove obsolete support for configurable udev root from initramfs.
  * Bind ifup@.service to the network device. This ensures that ifdown is run
    when the device is removed and the service is stopped.
    Closes: #660861, #703033
  * Bump Standards-Version to 3.9.4. No further changes.
  * Add Breaks against consolekit (<< 0.4.6-1) for udev-acl.  Closes: #717385
  * Make all packages Priority: optional, with the exception of udev and
    libudev1, which remain Priority: important, and systemd-sysv, which
    remains Priority: extra due to the conflict with sysvinit.
    Closes: #717365
  * Restart systemd-logind.service on upgrades due to changes in the
    CreateSession D-Bus API between v44 and v204.  Closes: #717403

 -- Michael Biebl <biebl@debian.org>  Wed, 24 Jul 2013 23:47:59 +0200

systemd (204-1) experimental; urgency=low

  * New upstream release.  Closes: #675175, #675177
    - In v183 the udev sources have been merged into the systemd source tree.
      As a result, the udev binary packages will now be built from the systemd
      source package. To align the version numbers 139 releases were skipped.
    - For a complete list of changes, please refer to the NEWS file.
  * Add Marco to Uploaders.
  * Drop Suggests on the various python packages from systemd. The
    systemd-analyze tool has been reimplemented in C.
  * Add binary packages as found in the udev 175-7.2 source package.
  * Wrap dependencies for better readability.
  * Drop hard-coded Depends on libglib2.0-0 from gir1.2-gudev-1.0.
  * Drop old Conflicts, Replaces and Breaks, which are no longer necessary.
  * Make libgudev-1.0-dev depend on gir1.2-gudev-1.0 as per GObject
    introspection mini-policy.  Closes: #691313
  * The hwdb builtin has replaced pci-db and usb-db in udev. Drop the
    Recommends on pciutils and usbutils accordingly.
  * Drop our faketime hack. Upstream uses a custom xsl style sheet now to
    generate the man pages which no longer embeds the build date.
  * Add Depends on libpam-runtime (>= 1.0.1-6) to libpam-systemd as we are
    using pam-auth-update.
  * Explicitly set Section and Priority for the udev binary package.
  * Update Build-Depends:
    - Drop libudev-dev, no longer required.
    - Add gtk-doc-tools and libglib2.0-doc for the API documentation in
      libudev and libgudev.
    - Add libgirepository1.0-dev and gobject-introspection for GObject
      introspection support in libgudev.
    - Add libgcrypt11-dev for encryption support in the journal.
    - Add libblkid-dev for the blkid udev builtin.
  * Use gir dh addon to ensure ${gir:Depends} is properly set.
  * Rename libudev0 → libudev1 for the SONAME bump.
  * Update symbols files. libudev now uses symbols versioning as the other
    libsystemd libraries. The libgudev-1.0-0 symbols file has been copied from
    the old udev package.
  * Run gtkdocize on autoreconf.
  * Enable python bindings for the systemd libraries and ship them in a new
    package named python-systemd.
  * Tighten Depends on libsystemd-id128-dev for libsystemd-journal-dev as per
    libsystemd-journal.pc.
  * Remove obsolete bash-completion scripts on upgrades. Nowadays they are
    installed in /usr/share/bash-completion/completions.
  * Rename conffiles for logind and journald.
  * Rename udev-gtk-udeb → libudev1-udeb to better reflect its actual contents.
  * Build two flavours: a regular build and one for the udev udebs with
    reduced features/dependencies.
  * Create a few compat symlinks for the udev package, most notably
    /sbin/udevadm and /sbin/udevd.
  * Remove the dpkg-triggered debian-enable-units script. This was a temporary
    workaround for wheezy. Packages should use dh-systemd now to properly
    integrate service files with systemd.
  * Update debian/copyright using the machine-readable copyright format 1.0.
  * Integrate changes from udev 175-7 and acknowledge the 175-7.1 and 175-7.2
    non-maintainer uploads.
  * Keep the old persistent network interface naming scheme for now and make
    the new one opt-in via net.ifnames=1 on the kernel command line.
  * Drop the obsolete udev-mtab SysV init script and properly clean up on
    upgrades.
  * Simplify the udev SysV init script and remove experimental and obsolete
    features.
  * Revert upstream commits which dropped support for distro specific
    features and config files.
  * Make logind, hostnamed, localed and timedated D-Bus activatable and
    usable when systemd is not running.
  * Store hwdb binary database in /lib/udev, not /etc/udev. Create the file on
    install and upgrades.
  * Provide a dpkg file trigger for hwdb, so the database is automatically
    updated when packages install files into /lib/udev/hwdb.d.

 -- Michael Biebl <biebl@debian.org>  Fri, 19 Jul 2013 00:32:36 +0200

systemd (44-12) unstable; urgency=low

  * Cherry-pick e17187 from upstream to fix build failures with newer glibc
    where the clock_* symbols have been moved from librt to libc.
    Closes: #701364
  * If the new init-system-helpers package is installed, make the
    debian-enable-units script a no-op. The auto-enabler was meant as a
    temporary workaround and will be removed once all packages use the new
    helper.
  * Update the checks which test if systemd is the active init. The
    recommended check is [ -d /run/systemd/system ] as this will also work
    with a standalone systemd-logind.
  * Set Maintainer to pkg-systemd-maintainers@lists.alioth.debian.org. Add
    Tollef and myself as Uploaders.
  * Stop building the GUI bits. They have been split into a separate source
    package called systemd-ui.

 -- Michael Biebl <biebl@debian.org>  Thu, 20 Jun 2013 01:32:16 +0200

systemd (44-11) unstable; urgency=low

  * Team upload.
  * Run debian-enable-units.service after sysinit.target to ensure our tmp
    files aren't nuked by systemd-tmpfiles.
  * The mountoverflowtmp SysV init script no longer exists so remove that
    from remount-rootfs.service to avoid an unnecessary diff to upstream.
  * Do not fail on purge if /var/lib/systemd is empty and has been removed
    by dpkg.

 -- Michael Biebl <biebl@debian.org>  Wed, 13 Mar 2013 08:03:06 +0100

systemd (44-10) unstable; urgency=low

  * Team upload.
  * Using the return code of "systemctl is-enabled" to determine whether we
    enable a service or not is unreliable since it also returns a non-zero
    exit code for masked services. As we don't want to enable masked services,
    grep for the string "disabled" instead.

 -- Michael Biebl <biebl@debian.org>  Fri, 15 Feb 2013 17:01:24 +0100

systemd (44-9) unstable; urgency=low

  * Team upload.
  * Fix typo in systemd.socket man page.  Closes: #700038
  * Use color specification in "systemctl dot" which is actually
    understood by dot.  Closes: #643689
  * Fix mounting of remote filesystems like NFS.  Closes: #673309
  * Use a file trigger to automatically enable service and socket units. A lot
    of packages simply install systemd units but do not enable them. As a
    result they will be inactive after the next boot. This is a workaround for
    wheezy which will be removed again in jessie.  Closes: #692150

 -- Michael Biebl <biebl@debian.org>  Fri, 15 Feb 2013 13:35:39 +0100

systemd (44-8) unstable; urgency=low

  * Team upload.
  * Use comment=systemd.* syntax in systemd.mount man page. The
    mount/util-linux version in wheezy is not recent enough to support the new
    x-systemd* syntax. Closes: #697141
  * Don't enable persistent storage of journal log files. The journal in v44
    is not yet mature enough.

 -- Michael Biebl <biebl@debian.org>  Sat, 19 Jan 2013 20:05:05 +0100

systemd (44-7) unstable; urgency=low

  * Fix a regression in the init-functions hook wrt reload handling that was
    introduced when dropping the X-Interactive hack.  Closes: #696355

 -- Michael Biebl <biebl@debian.org>  Fri, 21 Dec 2012 00:00:12 +0100

systemd (44-6) unstable; urgency=low

  [ Michael Biebl ]
  * No longer ship the /sys directory in the systemd package since it is
    provided by base-files nowadays.
  * Don't run udev rules if systemd is not active.
  * Converting /var/run, /var/lock and /etc/mtab to symlinks is a one-time
    migration so don't run the debian-fixup script on every boot.

  [ Tollef Fog Heen ]
  * Prevent the systemd package from being removed if it's the active init
    system, since that doesn't work.

  [ Michael Biebl ]
  * Use a separate tmpfs for /run/lock (size 5M) and /run/user (size 100M).
    Those directories are user-writable which could lead to DoS by filling up
    /run.  Closes: #635131

 -- Michael Biebl <biebl@debian.org>  Sun, 16 Dec 2012 21:58:37 +0100

systemd (44-5) unstable; urgency=low

  * Team upload.

  [ Tollef Fog Heen ]
  * disable killing on entering START_PRE, START, thanks to Michael
    Stapelberg for patch.  This avoids killing VMs run through libvirt
    when restarting libvirtd.  Closes: #688635.
  * Avoid reloading services when shutting down, since that won't work and
    makes no sense.  Thanks to Michael Stapelberg for the patch.
    Closes: #635777.
  * Try to determine which init scripts support the reload action
    heuristically.  Closes: #686115, #650382.

  [ Michael Biebl ]
  * Update Vcs-* fields, the Git repository is hosted on alioth now. Set the
    default branch to "debian".
  * Avoid reload and (re)start requests during early boot which can lead to
    deadlocks.  Closes: #624599
  * Make systemd-cgroup work even if not all cgroup mounts are available on
    startup.  Closes: #690916
  * Fix typos in the systemd.path and systemd.unit man page.  Closes: #668344
  * Add watch file to track new upstream releases.

 -- Michael Biebl <biebl@debian.org>  Thu, 25 Oct 2012 21:41:23 +0200

systemd (44-4) unstable; urgency=low

  [ Michael Biebl ]
  * Override timestamp for man page building, thereby avoiding skew
    between architectures which caused problems for multi-arch.
    Closes: #680011

  [ Tollef Fog Heen ]
  * Move diversion removal from postinst to preinst.  Closes: #679728
  * Prevent the journal from crashing when running out of disk space.
    This is 499fb21 from upstream.  Closes: #668047.
  * Stop mounting a tmpfs on /media.  Closes: #665943

 -- Tollef Fog Heen <tfheen@debian.org>  Sun, 01 Jul 2012 08:17:50 +0200

systemd (44-3) unstable; urgency=low

  [ Michael Biebl ]
  * Bump to debhelper 9.
  * Convert to Multi-Arch: same where possible.  Closes: #676615

  [ Tollef Fog Heen ]
  * Cherry-pick d384c7 from upstream to stop journald from leaking
    memory.  Thanks to Andreas Henriksson for testing.  Closes: #677701
  * Ship lsb init script override/integration in /lib/lsb/init-functions.d
    rather than diverting /lib/lsb/init-functions itself.  Add appropriate
    Breaks to ensure upgrades happen.

 -- Tollef Fog Heen <tfheen@debian.org>  Fri, 29 Jun 2012 22:34:16 +0200

systemd (44-2) unstable; urgency=low

  [ Michael Biebl ]
  * Tighten the versions in the maintscript file
  * Ship the /sys directory in the package
  * Re-add workaround for non-interactive PAM sessions
  * Mask checkroot-bootclean (Closes: #670591)
  * Don't ignore errores in systemd-sysv postinst

  [ Tollef Fog Heen ]
  * Bring tmpfiles.d/tmp.conf in line with Debian defaults.  Closes: #675422
  * Make sure /run/sensigs.omit.d exists.
  * Add python-dbus and python-cairo to Suggests, for systemd-analyze.
    Closes: #672965

 -- Tollef Fog Heen <tfheen@debian.org>  Tue, 08 May 2012 18:04:22 +0200

systemd (44-1) unstable; urgency=low

  [ Tollef Fog Heen ]
  * New upstream version.
    - Backport 3492207: journal: PAGE_SIZE is not known on ppc and other
      archs
    - Backport 5a2a2a1: journal: react with immediate rotation to a couple
      of more errors
    - Backport 693ce21: util: never follow symlinks in rm_rf_children()
      Fixes CVE-2012-1174, closes: #664364
  * Drop output message from init-functions hook, it's pointless.
  * Only rmdir /lib/init/rw if it exists.
  * Explicitly order debian-fixup before sysinit.target to prevent a
    possible race condition with the creation of sockets.  Thanks to
    Michael Biebl for debugging this.
  * Always restart the initctl socket on upgrades, to mask sysvinit
    removing it.

  [ Michael Biebl ]
  * Remove workaround for non-interactive sessions from pam config again.
  * Create compat /dev/initctl symlink in case we are upgrading from a system
    running a newer version of sysvinit (using /run/initctl) and sysvinit is
    replaced with systemd-sysv during the upgrade. Closes: #663219
  * Install new man pages.
  * Build-Depend on valac (>= 0.12) instead of valac-0.12. Closes: #663323

 -- Tollef Fog Heen <tfheen@debian.org>  Tue, 03 Apr 2012 19:59:17 +0200

systemd (43-1) experimental; urgency=low

  [ Tollef Fog Heen ]
  * Target upload at experimental due to libkmod dependency
  * New upstream release
    - Update bash-completion for new verbs and arguments. Closes: #650739
    - Fixes local DoS (CVE-2012-1101).  Closes: #662029
    - No longer complains if the kernel lacks audit support.  Closes: #642503
  * Fix up git-to-source package conversion script which makes gitpkg
    happier.
  * Add libkmod-dev to build-depends
  * Add symlink from /bin/systemd to /lib/systemd/systemd.
  * Add --with-distro=debian to configure flags, due to no /etc/os-release
    yet.
  * Add new symbols for libsystemd-login0 to symbols file.
  * Install a tmpfiles.d file for the /dev/initctl → /run/initctl
    migration.  Closes: #657979
  * Disable coredump handling, it's not ready yet.
  * If /run is a symlink, don't try to do the /var/run → /run migration.
    Ditto for /var/lock → /run/lock.  Closes: #647495

  [ Michael Biebl ]
  * Add Build-Depends on liblzma-dev for journal log compression.
  * Add Build-Depends on libgee-dev, required to build systemadm.
  * Bump Standards-Version to 3.9.2. No further changes.
  * Add versioned Build-Depends on automake and autoconf to ensure we have
    recent enough versions. Closes: #657284
  * Add packages for libsystemd-journal and libsystemd-id128.
  * Update symbols file for libsystemd-login.
  * Update configure flags, use rootprefix instead of rootdir.
  * Copy intltool files instead of symlinking them.
  * Re-indent init-functions script.
  * Remove workarounds for services using X-Interactive. The LSB X-Interactive
    support turned out to be broken and has been removed upstream so we no
    longer need any special handling for those type of services.
  * Install new systemd-journalctl, systemd-cat and systemd-cgtop binaries.
  * Install /var/lib/systemd directory.
  * Install /var/log/journal directory where the journal files are stored
    persistently.
  * Setup systemd-journald to not read from /proc/kmsg (ImportKernel=no).
  * Avoid error messages from systemctl in postinst if systemd is not running
    by checking for /sys/fs/cgroup/systemd before executing systemctl.
    Closes: #642749
  * Stop installing lib-init-rw (auto)mount units and try to cleanup
    /lib/init/rw in postinst. Bump dependency on initscripts accordingly.
    Closes: #643699
  * Disable pam_systemd for non-interactive sessions to work around an issue
    with sudo.
  * Use new dh_installdeb maintscript facility to handle obsolete conffiles.
    Bump Build-Depends on debhelper accordingly.
  * Rename bash completion file systemctl-bash-completion.sh →
    systemd-bash-completion.sh.
  * Update /sbin/init symlink. The systemd binary was moved to $pkglibdir.

 -- Tollef Fog Heen <tfheen@debian.org>  Tue, 07 Feb 2012 21:36:34 +0100

systemd (37-1.1) unstable; urgency=low

  * Non-maintainer upload with Tollef's consent.
  * Remove --parallel to workaround a bug in automake 1.11.3 which doesn't
    generate parallel-safe build rules. Closes: #661842
  * Create a compat symlink /run/initctl → /dev/initctl to work with newer
    versions of sysvinit. Closes: #657979

 -- Michael Biebl <biebl@debian.org>  Sat, 03 Mar 2012 17:42:10 +0100

systemd (37-1) unstable; urgency=low

  [ Tollef Fog Heen ]
  * New upstream version
  * Change the type of the debian-fixup service to oneshot.
    Closes: #642961
  * Add ConditionPathIsDirectory to lib-init-rw.automount and
    lib-init-rw.mount so we only activate the unit if the directory
    exists.  Closes: #633059
  * If a sysv service exists in both rcS and rcN.d runlevels, drop the
    rcN.d ones to avoid loops.  Closes: #637037
  * Blacklist fuse init script, we do the same work already internally.
    Closes: #643700
  * Update README.Debian slightly for /run rather than /lib/init/rw

  [ Josh Triplett ]
  * Do a one-time migration of the $TMPTIME setting from /etc/default/rcS to
    /etc/tmpfiles.d/tmp.conf. If /etc/default/rcS has a TMPTIME setting of
    "infinite" or equivalent, migrate it to an /etc/tmpfiles.d/tmp.conf that
    overrides the default /usr/lib/tmpfiles.d/tmp.conf and avoids clearing
    /tmp.  Closes: #643698

 -- Tollef Fog Heen <tfheen@debian.org>  Wed, 28 Sep 2011 20:04:13 +0200

systemd (36-1) unstable; urgency=low

  [ Tollef Fog Heen ]
  * New upstream release. Closes: #634618
    - Various man page fixes. Closes: #623521
  * Add debian-fixup service that symlinks mtab to /proc/mounts and
    migrates /var/run and /var/lock to symlinks to /run

  [ Michael Biebl ]
  * Build for libnotify 0.7.
  * Bump Build-Depends on libudev to (>= 172).
  * Add Build-Depends on libacl1-dev. Required for building systemd-logind
    with ACL support.
  * Split libsystemd-login and libsystemd-daemon into separate binary
    packages.
  * As autoreconf doesn't like intltool, override dh_autoreconf and call
    intltoolize and autoreconf ourselves.
  * Add Build-Depends on intltool.
  * Do a one-time migration of the hwclock configuration. If UTC is set to
    "no" in /etc/default/rcS, create /etc/adjtime and add the "LOCAL" setting.
  * Remove /cgroup cleanup code from postinst.
  * Add Build-Depends on gperf.

 -- Tollef Fog Heen <tfheen@debian.org>  Wed, 14 Sep 2011 08:25:17 +0200

systemd (29-1) unstable; urgency=low

  [ Tollef Fog Heen ]
  * New upstream version, Closes: #630510
    - Includes typo fixes in documentation.  Closes: #623520
  * Fall back to the init script reload function if a native .service file
    doesn't know how to reload.  Closes: #628186
  * Add hard dependency on udev.  Closes: #627921

  [ Michael Biebl ]
  * hwclock-load.service is no longer installed, so we don't need to remove it
    anymore in debian/rules.
  * Install /usr/lib directory for binfmt.d, modules-load.d, tmpfiles.d and
    sysctl.d.
  * Remove obsolete conffiles from /etc/tmpfiles.d on upgrades. Those files
    are installed in /usr/lib/tmpfiles.d now.
  * Depend on util-linux (>= 2.19.1-2) which provides whole-disk locking
    support in fsck and remove our revert patch.
  * Don't choke when systemd was compiled with a different CAP_LAST_CAP then
    what it is run with. Patch cherry-picked from upstream Git.
    Closes: #628081
  * Enable dev-hugepages.automount and dev-mqueue.automount only when enabled
    in kernel. Patch cherry-picked from upstream Git.  Closes: #624522

 -- Tollef Fog Heen <tfheen@debian.org>  Wed, 08 Jun 2011 16:14:31 +0200

systemd (25-2) experimental; urgency=low

  * Handle downgrades more gracefully by removing diversion of
    /lib/lsb/init-functions on downgrades to << 25-1.
  * Cherry-pick a133bf10d09f788079b82f63faa7058a27ba310b from upstream,
    avoids assert when dumping properties.  Closes: #624094
  * Remove "local" in non-function context in init-functions wrapper.

 -- Tollef Fog Heen <tfheen@debian.org>  Wed, 27 Apr 2011 22:20:04 +0200

systemd (25-1) experimental; urgency=low

  * New upstream release, target experimental due to initscripts
    dependency.
    - Fixes where to look for locale config.  Closes: #619166
  * Depend on initscripts >= 2.88dsf-13.4 for /run transition.
  * Add Conflicts on klogd, since it doesn't work correctly with the
    kmg→/dev/log bridge.  Closes: #622555
  * Add suggests on Python for systemd-analyze.
  * Divert /lib/lsb/init-functions instead of (ab)using
    /etc/lsb-base-logging.sh for diverting calls to /etc/init.d/*
  * Remove obsolete conffile /etc/lsb-base-logging.sh.  Closes: #619093
  * Backport 3a90ae048233021833ae828c1fc6bf0eeab46197 from master:
    mkdir /run/systemd/system when starting up

 -- Tollef Fog Heen <tfheen@debian.org>  Sun, 24 Apr 2011 09:02:04 +0200

systemd (20-1) unstable; urgency=low

  * New upstream version
  * Install systemd-machine-id-setup
  * Call systemd-machine-id-setup in postinst
  * Cherry-pick b8a021c9e276adc9bed5ebfa39c3cab0077113c6 from upstream to
    prevent dbus assert error.
  * Enable TCP wrapper support.  Closes: #618409
  * Enable SELinux support.  Closes: #618412
  * Make getty start after Apache2 and OpenVPN (which are the only two
    known users of X-Interactive: yes).  Closes: #618419

 -- Tollef Fog Heen <tfheen@debian.org>  Fri, 11 Mar 2011 19:14:21 +0100

systemd (19-1) experimental; urgency=low

  * New upstream release
  * Add systemd-tmpfiles to systemd package.
  * Add ifup@.service for handling hotplugged interfaces from
    udev.  Closes: #610871
  * Mask mtab.service and udev-mtab.service as they are pointless when
    /etc/mtab is a symlink to /proc/mounts
  * Add breaks on lvm2 (<< 2.02.84-1) since older versions have udev rules
    that don't work well with systemd causing delays on bootup.

 -- Tollef Fog Heen <tfheen@debian.org>  Thu, 17 Feb 2011 07:36:22 +0100

systemd (17-1) experimental; urgency=low

  [ Tollef Fog Heen ]
  * New upstream release
  * Clarify ifupdown instructions in README.Debian somewhat.
    Closes: #613320
  * Silently skip masked services in lsb-base-logging.sh instead of
    failing.  Initial implementation by Michael Biebl.  Closes: #612551
  * Disable systemd-vconsole-setup.service for now.

  [ Michael Biebl ]
  * Bump build dependency on valac-0.10 to (>= 0.10.3).
  * Improve regex in lsb-base-logging.sh for X-Interactive scripts.
    Closes: #613325

 -- Tollef Fog Heen <tfheen@debian.org>  Wed, 16 Feb 2011 21:06:16 +0100

systemd (16-1) experimental; urgency=low

  [ Tollef Fog Heen ]
  * New upstream release.  Closes: #609611
  * Get rid of now obsolete patches that are upstream.
  * Use the built-in cryptsetup support in systemd, build-depend on
    libcryptsetup-dev (>= 2:1.2.0-1) to get a libcryptsetup in /lib.
  * Don't use systemctl redirect for init scripts with X-Interactive: true

  [ Michael Biebl ]
  * Update package description
  * Use v8 debhelper syntax
  * Make single-user mode work
  * Run hwclock-save.service on shutdown
  * Remove dependencies on legacy sysv mount scripts, as we use native
    mounting.

 -- Tollef Fog Heen <tfheen@debian.org>  Sun, 16 Jan 2011 11:04:13 +0100

systemd (15-1) UNRELEASED; urgency=low

  [ Tollef Fog Heen ]
  * New upstream version, thanks a lot to Michael Biebl for help with
    preparing this version.
    - This version handles cycle breaking better.  Closes: #609225
  * Add libaudit-dev to build-depends
  * /usr/share/systemd/session has been renamed to /usr/share/systemd/user
    upstream, adjust build system accordingly.
  * Remove -s from getty serial console invocation.
  * Add dependency on new util-linux to make sure /sbin/agetty exists
  * Don't mount /var/lock with gid=lock (Debian has no such group).
  * Document problem with ifupdown's /etc/network/run being a normal
    directory.

  [ Michael Biebl ]
  * Revert upstream change which requires libnotify 0.7 (not yet available in
    Debian).
  * Use dh-autoreconf for updating the build system.
  * Revert upstream commit which uses fsck -l (needs a newer version of
    util-linux).
  * Explicitly disable cryptsetup support to not accidentally pick up a
    libcryptsetup dependency in a tainted build environment, as the library
    is currently installed in /usr/lib.
  * Remove autogenerated man pages and vala C sources, so they are rebuilt.
  * Use native systemd mount support:
    - Use MountAuto=yes and SwapAuto=yes (default) in system.conf
    - Mask SysV init mount, check and cleanup scripts.
    - Create an alias (symlink) for checkroot (→ remount-rootfs.service) as
      synchronization point for SysV init scripts.
  * Mask x11-common, rmnologin, hostname, bootmisc and bootlogd.
  * Create an alias for procps (→ systemd-sysctl.service) and
    urandom (→ systemd-random-seed-load.service).
  * Create an alias for module-init-tools (→ systemd-modules-load.service) and
    a symlink from /etc/modules-load.d/modules.conf → /etc/modules.
  * Install lsb-base hook which redirects calls to SysV init scripts to
    systemctl: /etc/init.d/<foo> <action> → systemctl <action> <foo.service>
  * Install a (auto)mount unit to mount /lib/init/rw early during boot.

 -- Tollef Fog Heen <tfheen@debian.org>  Sat, 20 Nov 2010 09:28:01 +0100

systemd (11-2) UNRELEASED; urgency=low

  * Tighten depends from systemd-* on systemd to ensure they're upgraded
    in lockstep.  Thanks to Michael Biebl for the patch.
  * Add missing #DEBHELPER# token to libpam-systemd
  * Stop messing with runlevel5/multi-user.target symlink, this is handled
    correctly upstream.
  * Stop shipping /cgroup in the package.
  * Remove tmpwatch services, Debian doesn't have or use tmpwatch.
  * Make sure to enable GTK bits.
  * Ship password agent
  * Clean up cgroups properly on upgrades, thanks to Michael Biebl for the
    patch.  Closes: #599577

 -- Tollef Fog Heen <tfheen@debian.org>  Tue, 02 Nov 2010 21:47:10 +0100

systemd (11-1) experimental; urgency=low

  * New upstream version.  Closes: #597284
  * Add pam-auth-update calls to libpam-systemd's postinst and prerm
  * Make systemd-sysv depend on systemd
  * Now mounts the cgroup fs in /sys/fs/cgroup.  Closes: #595966
  * Add libnotify-dev to build-depends (needed for systemadm)

 -- Tollef Fog Heen <tfheen@debian.org>  Thu, 07 Oct 2010 22:01:19 +0200

systemd (8-2) experimental; urgency=low

  * Hardcode udev rules dir in configure call.
  * Remove README.source as it's no longer accurate.

 -- Tollef Fog Heen <tfheen@debian.org>  Mon, 30 Aug 2010 21:10:26 +0200

systemd (8-1) experimental; urgency=low

  * New upstream release
  * Only ship the top /cgroup
  * Pass --with-rootdir= to configure, to make it think / is / rather
    than //
  * Add PAM module package
  * Fix up dependencies in local-fs.target.  Closes: #594420
  * Move systemadm to its own package.  Closes: #588451
  * Update standards-version (no changes needed)
  * Update README.Debian to explain how to use systemd.
  * Add systemd-sysv package that provides /sbin/init and friends.

 -- Tollef Fog Heen <tfheen@debian.org>  Sat, 07 Aug 2010 07:31:38 +0200

systemd (0~git+20100605+dfd8ee-1) experimental; urgency=low

  * Initial release, upload to experimental.  Closes: #580814

 -- Tollef Fog Heen <tfheen@debian.org>  Fri, 30 Apr 2010 21:02:25 +0200<|MERGE_RESOLUTION|>--- conflicted
+++ resolved
@@ -1,4 +1,13 @@
-<<<<<<< HEAD
+systemd (224-2) UNRELEASED; urgency=medium
+
+  * Skip systemd-fsckd autopkgtest if /run/initramfs/fsck-root exists, i. e.
+    the initramfs already ran fsck.
+  * Fix broken ACL in tmpfiles.d/systemd.conf. (Closes: #794645, LP: #1480552)
+  * Add debian/tests/unit-config: Test "systemctl link"; reproduces LP#1480310.
+  * Add a hack to unbreak "systemctl link". (LP: #1480310)
+
+ -- Martin Pitt <mpitt@debian.org>  Tue, 04 Aug 2015 15:20:19 +0200
+
 systemd (224-1ubuntu2) wily; urgency=medium
 
   * Skip systemd-fsckd autopkgtest if /run/initramfs/fsck-root exists, i. e.
@@ -57,17 +66,6 @@
       util-linux "nofail" option.
 
  -- Martin Pitt <martin.pitt@ubuntu.com>  Sun, 02 Aug 2015 12:43:42 +0200
-=======
-systemd (224-2) UNRELEASED; urgency=medium
-
-  * Skip systemd-fsckd autopkgtest if /run/initramfs/fsck-root exists, i. e.
-    the initramfs already ran fsck.
-  * Fix broken ACL in tmpfiles.d/systemd.conf. (Closes: #794645, LP: #1480552)
-  * Add debian/tests/unit-config: Test "systemctl link"; reproduces LP#1480310.
-  * Add a hack to unbreak "systemctl link". (LP: #1480310)
-
- -- Martin Pitt <mpitt@debian.org>  Tue, 04 Aug 2015 15:20:19 +0200
->>>>>>> f1ee2253
 
 systemd (224-1) unstable; urgency=medium
 
