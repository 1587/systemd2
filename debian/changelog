--- conflicted
+++ resolved
@@ -1,4 +1,33 @@
-<<<<<<< HEAD
+systemd (215-6ubuntu1) vivid; urgency=medium
+
+  * Merge fixes from Debian master.
+
+ -- Martin Pitt <martin.pitt@ubuntu.com>  Wed, 19 Nov 2014 08:55:55 +0100
+
+systemd (215-7) UNRELEASED; urgency=medium
+
+  [ Martin Pitt ]
+  * Add myself to Uploaders.
+  * Add boot-and-services autopkgtest: Check booting with systemd-sysv and
+    that the most crucial services behave as expected.
+  * logind autopkgtest: Fix stderr output in waiting loop for scsi_debug.
+  * Add nspawn test to boot-and-services autopkgtest.
+  * Make systemd-nspawn@.service work out of the box: (Closes: #770275)
+    - Pre-create /var/lib/container with a secure mode (0700) via tmpfiles.d.
+    - Add new try-{guest,host} modes for --link-journal to silently skip
+      setting up the guest journal if the host has no persistant journal.
+    - Extend boot-and-services autopkgtest to cover systemd-nspawn@.service.
+  * Cherry-pick upstream patch to fix SELinux unit access check (regression
+    in 215).
+
+  [ Jon Severinsson]
+  * Add /run/shm -> /dev/shm symlink in debian/tmpfiles.d/debian.conf. This
+    avoids breakage in Jessie for packages which still refer to /run/shm, and
+    while https://wiki.debian.org/ReleaseGoals/RunDirectory is still official.
+    (LP: #1320534, Closes: #674755).
+
+ -- Martin Pitt <mpitt@debian.org>  Wed, 19 Nov 2014 08:06:34 +0100
+
 systemd (215-6ubuntu1) vivid; urgency=medium
 
   * Merge with Debian unstable. Remaining Ubuntu changes:
@@ -51,31 +80,6 @@
     failed units.
 
  -- Martin Pitt <martin.pitt@ubuntu.com>  Wed, 19 Nov 2014 08:55:55 +0100
-=======
-systemd (215-7) UNRELEASED; urgency=medium
-
-  [ Martin Pitt ]
-  * Add myself to Uploaders.
-  * Add boot-and-services autopkgtest: Check booting with systemd-sysv and
-    that the most crucial services behave as expected.
-  * logind autopkgtest: Fix stderr output in waiting loop for scsi_debug.
-  * Add nspawn test to boot-and-services autopkgtest.
-  * Make systemd-nspawn@.service work out of the box: (Closes: #770275)
-    - Pre-create /var/lib/container with a secure mode (0700) via tmpfiles.d.
-    - Add new try-{guest,host} modes for --link-journal to silently skip
-      setting up the guest journal if the host has no persistant journal.
-    - Extend boot-and-services autopkgtest to cover systemd-nspawn@.service.
-  * Cherry-pick upstream patch to fix SELinux unit access check (regression
-    in 215).
-
-  [ Jon Severinsson]
-  * Add /run/shm -> /dev/shm symlink in debian/tmpfiles.d/debian.conf. This
-    avoids breakage in Jessie for packages which still refer to /run/shm, and
-    while https://wiki.debian.org/ReleaseGoals/RunDirectory is still official.
-    (LP: #1320534, Closes: #674755).
-
- -- Martin Pitt <mpitt@debian.org>  Wed, 19 Nov 2014 08:06:34 +0100
->>>>>>> 49fc625e
 
 systemd (215-6) unstable; urgency=medium
 
