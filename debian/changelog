--- conflicted
+++ resolved
@@ -1,4 +1,3 @@
-<<<<<<< HEAD
 systemd (214-1) UNRELEASED; urgency=medium
 
   * New upstream release v214.
@@ -53,10 +52,7 @@
 
  -- Sjoerd Simons <sjoerd@debian.org>  Sun, 10 Aug 2014 10:42:30 +0200
 
-systemd (208-8) UNRELEASED; urgency=medium
-=======
 systemd (208-8) unstable; urgency=medium
->>>>>>> 09258517
 
   [ Martin Pitt ]
   * Fix duplicate line in copyright. (Closes: #756899)
