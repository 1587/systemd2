--- conflicted
+++ resolved
@@ -1,6 +1,3 @@
-<<<<<<< HEAD
-systemd (208-5tanglu1) staging; urgency=medium
-=======
 systemd (210-1) UNRELEASED; urgency=medium
 
   * New upstream release v210.
@@ -17,8 +14,7 @@
 
  -- Jon Severinsson <jon@severinsson.net>  Sat, 28 Jun 2014 16:00:00 +0200
 
-systemd (208-6) UNRELEASED; urgency=medium
->>>>>>> d86e69f7
+systemd (208-5tanglu1) staging; urgency=medium
 
   * Merge from Debian experimental, remaining changes:
     - Make systemd and systemd-sysv required packages
