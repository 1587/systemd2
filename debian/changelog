--- conflicted
+++ resolved
@@ -1,61 +1,12 @@
-<<<<<<< HEAD
-systemd (204-10ubuntu10) UNRELEASED; urgency=medium
-
+systemd (204-12ubuntu1) UNRELEASED; urgency=medium
+
+  * Merge with Debian unstable. See 204-10ubuntu1 for remaining Ubuntu
+    changes.
   * udev.postinst: Don't restart udev in a chroot or during debootstrap.
     (LP: #1329684)
 
  -- Martin Pitt <martin.pitt@ubuntu.com>  Wed, 25 Jun 2014 10:49:23 +0200
 
-systemd (204-10ubuntu9) utopic; urgency=medium
-
-  * Fix various issues with the cgmanager integration (LP: #1309025):
-     - Always nih_free variables that were potentially nih allocated.
-     - Always initialize the children listings to NULL.
-
- -- Stéphane Graber <stgraber@ubuntu.com>  Wed, 18 Jun 2014 23:34:41 -0400
-
-systemd (204-10ubuntu8) utopic; urgency=medium
-
-  * debian/udev.udev-finish.upstart: Don't make this a task anymore, as
-    startpar needs this job to be running.
-
- -- Martin Pitt <martin.pitt@ubuntu.com>  Thu, 29 May 2014 10:00:01 +0200
-
-systemd (204-10ubuntu7) utopic; urgency=medium
-
-  * Drop udev.init's "Provides: lvm lvm2" and replace it with a dummy
-    lvm2.init. Otherwise we create a dependency loop between cryptdisks-early
-    and udev.
-
- -- Martin Pitt <martin.pitt@ubuntu.com>  Wed, 28 May 2014 11:49:05 +0200
-
-systemd (204-10ubuntu6) utopic; urgency=medium
-
-  * No change rebuild to drop the upstart dependency introduced by the
-    new debhelper.
-
- -- Stéphane Graber <stgraber@ubuntu.com>  Tue, 27 May 2014 15:53:04 +0200
-
-systemd (204-10ubuntu5) utopic; urgency=medium
-
-  * Make udev.init provide "mdadm-raid", "lvm", and "lvm2", as Ubuntu
-    assembles MD and LVM devices via udev rules instead of init scripts.
-    (LP: #1323274)
-
- -- Martin Pitt <martin.pitt@ubuntu.com>  Mon, 26 May 2014 15:49:15 +0200
-
-systemd (204-10ubuntu4) utopic; urgency=medium
-
-  * Drop Fix-a-race-condition-at-boot-with-serio-devices.patch, superseded by
-    cherry-picked more generic upstream fix.
-  * logind.conf: Enable net_cls and netprio too, for compatibility with future
-    kernels. (LP: #1317179)
-  * Pull latest keymaps from upstream.
-
- -- Martin Pitt <martin.pitt@ubuntu.com>  Sun, 25 May 2014 12:24:21 +0200
-
-systemd (204-11) UNRELEASED; urgency=medium
-=======
 systemd (204-12) unstable; urgency=medium
 
   [ Martin Pitt ]
@@ -70,7 +21,6 @@
  -- Michael Biebl <biebl@debian.org>  Wed, 25 Jun 2014 10:55:12 +0200
 
 systemd (204-11) unstable; urgency=medium
->>>>>>> 4dec1365
 
   [ Martin Pitt ]
   * Explain patch management in debian/README.source. (Closes: #739113)
@@ -117,6 +67,54 @@
     (Closes: #751472)
 
  -- Michael Biebl <biebl@debian.org>  Tue, 24 Jun 2014 17:03:43 +0200
+
+systemd (204-10ubuntu9) utopic; urgency=medium
+
+  * Fix various issues with the cgmanager integration (LP: #1309025):
+     - Always nih_free variables that were potentially nih allocated.
+     - Always initialize the children listings to NULL.
+
+ -- Stéphane Graber <stgraber@ubuntu.com>  Wed, 18 Jun 2014 23:34:41 -0400
+
+systemd (204-10ubuntu8) utopic; urgency=medium
+
+  * debian/udev.udev-finish.upstart: Don't make this a task anymore, as
+    startpar needs this job to be running.
+
+ -- Martin Pitt <martin.pitt@ubuntu.com>  Thu, 29 May 2014 10:00:01 +0200
+
+systemd (204-10ubuntu7) utopic; urgency=medium
+
+  * Drop udev.init's "Provides: lvm lvm2" and replace it with a dummy
+    lvm2.init. Otherwise we create a dependency loop between cryptdisks-early
+    and udev.
+
+ -- Martin Pitt <martin.pitt@ubuntu.com>  Wed, 28 May 2014 11:49:05 +0200
+
+systemd (204-10ubuntu6) utopic; urgency=medium
+
+  * No change rebuild to drop the upstart dependency introduced by the
+    new debhelper.
+
+ -- Stéphane Graber <stgraber@ubuntu.com>  Tue, 27 May 2014 15:53:04 +0200
+
+systemd (204-10ubuntu5) utopic; urgency=medium
+
+  * Make udev.init provide "mdadm-raid", "lvm", and "lvm2", as Ubuntu
+    assembles MD and LVM devices via udev rules instead of init scripts.
+    (LP: #1323274)
+
+ -- Martin Pitt <martin.pitt@ubuntu.com>  Mon, 26 May 2014 15:49:15 +0200
+
+systemd (204-10ubuntu4) utopic; urgency=medium
+
+  * Drop Fix-a-race-condition-at-boot-with-serio-devices.patch, superseded by
+    cherry-picked more generic upstream fix.
+  * logind.conf: Enable net_cls and netprio too, for compatibility with future
+    kernels. (LP: #1317179)
+  * Pull latest keymaps from upstream.
+
+ -- Martin Pitt <martin.pitt@ubuntu.com>  Sun, 25 May 2014 12:24:21 +0200
 
 systemd (204-10ubuntu3) utopic; urgency=medium
 
