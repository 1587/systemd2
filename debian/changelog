<<<<<<< HEAD
systemd (210-1) UNRELEASED; urgency=medium

  * New upstream release v210.
    - Replace v208-stable patch series with v210-stable patch series.
    - Update Debian patches to apply on top of v210-stable.
  * Add python-lxml to Build-Depends.
  * Install the new combined libsystemd0 library, this library combines all
    functionality of the various libsystemd-* libraries.
  * Depreate libsystemd-* libraries as they've been bundled into libsystemd.
    The various -dev files now just carry a transitional .pc file
    - Add new symbols file for libsystemd0.
  * Install new busctl binary in the systemd package.
  * Install new *.mo files in the systemd package.

 -- Jon Severinsson <jon@severinsson.net>  Sat, 28 Jun 2014 16:00:00 +0200

systemd (208-5tanglu1) staging; urgency=medium

  * Merge from Debian experimental, remaining changes:
    - Make systemd and systemd-sysv required packages
    - Enable persistent journald logging
    - Map SysV runlevel S to basic.target, not sysinit.target.
    - Add v208-stable patch series.
    - Update Debian patches to apply on top of v208-stable.
    - Move new manpages to libsystemd-*-dev as appropriate.
=======
systemd (208-5tanglu3) staging; urgency=medium

  * Move new manpages from systemd to libsystemd-*-dev as appropriate.
>>>>>>> e1c63959
  * Remove pre-generated rules and unit files in debian/rules clean target.

 -- Jon Severinsson <jon@severinsson.net>  Sat, 28 Jun 2014 23:00:00 +0200

systemd (208-5tanglu1) staging; urgency=medium

  * Merge from Debian experimental, remaining changes:
    - Make systemd and systemd-sysv required packages
    - Enable persistent journald logging
    - Map SysV runlevel S to basic.target, not sysinit.target.
    - Add v208-stable patch series.
    - Update Debian patches to apply on top of v208-stable.

 -- Jon Severinsson <jon@severinsson.net>  Sat, 28 Jun 2014 16:00:00 +0200

systemd (208-5) experimental; urgency=medium

  * Merge changes from unstable branch.

 -- Michael Biebl <biebl@debian.org>  Sat, 28 Jun 2014 13:41:32 +0200

systemd (208-4) experimental; urgency=medium

  * Merge changes from unstable branch.
  * Drop alternative dependency on systemd-shim in libpam-systemd. The
    systemd-shim package no longer provides an environment to run
    systemd-logind standalone. See #752939 for further details.

 -- Michael Biebl <biebl@debian.org>  Sat, 28 Jun 2014 01:22:11 +0200

systemd (208-3) experimental; urgency=medium

  * Merge changes from unstable branch.

 -- Michael Biebl <biebl@debian.org>  Wed, 25 Jun 2014 11:29:07 +0200

systemd (208-2tanglu1) staging; urgency=medium

  * Merge with Debian experimental, remaining changes:
    - Make systemd and systemd-sysv required packages
    - Enable persistent journald logging
    - Map SysV runlevel S to basic.target, not sysinit.target.
  * Add v208-stable patch series.
    - Update Debian patches to apply on top of v208-stable.

 -- Jon Severinsson <jon@severinsson.net>  Wed, 25 Jun 2014 18:00:00 +0200

systemd (208-2) experimental; urgency=medium

  [ Sjoerd Simons ]
  * Don't stop a running user manager from garbage collecting the users. Fixes
    long shutdown times when using a systemd user session

  [ Michael Stapelberg ]
  * Fix bug-script: “systemctl dump” is now “systemd-analyze dump”
    (Closes: #748311)

  [ Michael Biebl ]
  * Merge changes from unstable branch.
  * Cherry-pick upstream fixes to make sd_session_get_vt() actually work.

 -- Michael Biebl <biebl@debian.org>  Tue, 24 Jun 2014 17:45:26 +0200

systemd (208-1tanglu1) staging; urgency=medium

  * Merge with Debian experimental, remaining changes:
    - Make systemd and systemd-sysv required packages
    - Enable persistent journald logging
    - Map SysV runlevel S to basic.target, not sysinit.target.

 -- Jon Severinsson <jon@severinsson.net>  Mon, 28 Apr 2014 15:00:00 +0200

systemd (208-1) experimental; urgency=medium

  [ Michael Biebl ]
  * New upstream release. (Closes: #729566)
  * Update patches.
  * Update symbols files for libsystemd-journal and libsystemd-login.
  * Install new files and remove the ones we don't use.
  * Install zsh completion files. (Closes: #717540)
  * Create a compat symlink /etc/sysctl.d/99-sysctl.conf as systemd-sysctl no
    longer reads /etc/sysctl.conf.
  * Bump Build-Depends on kmod to (>= 14).
  * Bump Build-Depends on libcryptsetup-dev to (>= 2:1.6.0) for tcrypt
    support.
  * Make kmod-static-nodes.service check for the kmod binary since we don't
    want a hard dependency on kmod e.g. for container installations.
  * Disable various features which aren't required for the udeb build.
  * Move new sd_pid_get_slice and sd_session_get_vt man pages into
    libsystemd-login-dev.
  * Make no-patch-numbers the default for gbp-pq.
  * Adjust systemd-user pam config file for Debian.
    This pam config file is used by libpam-systemd/systemd-logind when
    launching systemd user instances.
  * Drop patches to make logind D-Bus activatable. The cgroup handling has
    been reworked in v205 and logind no longer creates cgroup hierarchies on
    its own. That means that the standalone logind is no longer functional
    without support from systemd (or an equivalent cgroup manager).

  [ Martin Pitt ]
  * Explain patch management in debian/README.source.

 -- Michael Biebl <biebl@debian.org>  Mon, 28 Apr 2014 00:22:57 +0200

systemd (204-14) unstable; urgency=medium

  * Fix SIGABRT in insserv generator caused by incorrect usage of strcat().
    (Closes: #752992)
  * Mark -dev packages as Multi-Arch: same. (Closes: #720017)

 -- Michael Biebl <biebl@debian.org>  Sat, 28 Jun 2014 13:22:43 +0200

systemd (204-13) unstable; urgency=medium

  * Switch back to load the sg module via the kmod builtin. The problem was
    not that the kmod builtin is faster then modprobe but rather the incorrect
    usage of the "=" assignment operator. We need to use "+=" here, so the sg
    module is loaded in addition to other scsi modules, which are loaded via
    the modalias rule. Thanks to Tommaso Colombo for the analysis.
  * Cherry-pick upstream fix which prevents systemd from entering an infinite
    loop when trying to break an ordering cycle. (Closes: #752259)
  * Update insserv generator to not create any drop-in files for services
    where the corresponding SysV init script does not exist.
  * Drop the check for /sys/kernel/uevent_helper from postinst and the SysV
    init script and do not unconditionally overwrite it in the initramfs hook.
    Since a long time now udev has been using the netlink interface to
    communicate with the kernel and with Linux 3.16 it is possible to disable
    CONFIG_UEVENT_HELPER completely. (Closes: #752742)

 -- Michael Biebl <biebl@debian.org>  Sat, 28 Jun 2014 00:01:16 +0200

systemd (204-12) unstable; urgency=medium

  [ Martin Pitt ]
  * Change the sg loading rule (for Debian #657948) back to using modprobe.
    kmod is too fast and then sg races with sd, causing the latter to not see
    SCSI disks.  (Closes: #752591, #752605)

  [ Michael Biebl ]
  * Update udev bug-script to attach instead of paste extra info if a new
    enough reportbug version is available.

 -- Michael Biebl <biebl@debian.org>  Wed, 25 Jun 2014 10:55:12 +0200

systemd (204-11) unstable; urgency=medium

  [ Martin Pitt ]
  * Explain patch management in debian/README.source. (Closes: #739113)
  * Replace "Always probe cpu support drivers" patch with cherry-picked
    upstream fix which is more general.
  * Advertise hibernation only if there's enough free swap. Patches backported
    from current upstream. (LP: #1313522)
  * Fix typo in sg loading rule to make it actually work.

  [ Michael Biebl ]
  * Make no-patch-numbers the default for gbp-pq.
  * Cherry-pick upstream fix to properly handle multiline syslog messages.
    (Closes: #746351)
  * Cherry-pick upstream fix for libudev which fixes a memleak in
    parent_add_child().
  * Drop "-b debian" from Vcs-Git since we use the master branch for
    packaging now.
  * Drop Conflicts: sysvinit (<< 2.88dsf-44~) from systemd-sysv since this
    breaks dist-upgrades from wheezy when switching from sysvinit to
    systemd-sysv as default init. While downgrading the Pre-Depends in
    sysvinit would have been an alternative, dropping the Conflicts and only
    keeping the Replaces was deemed the lesser evil. (Closes: #748355)
  * Use Conflicts instead of Breaks against sysvinit-core. This avoids
    /sbin/init going missing when switching from systemd-sysv to sysvinit.
    While at it, add a Replaces: upstart. (Closes: #751589)
  * Make the SysV compat tools try both /run/initctl and /dev/initctl. This
    makes them usable under sysvinit as PID 1 without requiring any symlinks.
  * Various ifupdown integration fixes
    - Use DefaultDependencies=no in ifup@.service so the service can be
      started as early as possible.
    - Create the ifupdown runtime directory in ifup@.service as we can no
      longer rely on the networking service to do that for us.
    - Don't stop ifup@.service on shutdown but let the networking service take
      care of stopping all hotplugged interfaces.
    - Only start ifup@.service for interfaces configured as allow-hotplug.

  [ Michael Stapelberg ]
  * Clarify that “systemd” does not influence init whereas “systemd-sysv” does
    (Closes: #747741)

  [ Ansgar Burchardt ]
  * Don't use "set +e; set +u" unconditionally in the lsb init-functions hook
    as this might change the behaviour of existing SysV init scripts.
    (Closes: #751472)

 -- Michael Biebl <biebl@debian.org>  Tue, 24 Jun 2014 17:03:43 +0200

systemd (204-10) unstable; urgency=medium

  * In the udeb's udev.startup, make sure that /dev/pts exists.
  * systemd-logind-launch: Set the #files ulimit, for unprivileged LXC
    containers.
  * Drop udev.NEWS, it only applies to pre-squeeze.
  * Remove /var/log/udev on purge.
  * Always probe cpu support drivers. (LP #1207705)
  * On Dell PowerEdge systems, the iDRAC7 and later support a USB Virtual NIC
    for management. Name this interface "idrac" to avoid confusion with "real"
    network interfaces.
  * Drop numerical prefixes from patches, to avoid future diff noise when
    removing, cherry-picking, and merging patches. From now on, always use
    "gbp-pq export --no-patch-numbers" to update them.

 -- Martin Pitt <mpitt@debian.org>  Sun, 27 Apr 2014 11:53:52 +0200

systemd (204-9) unstable; urgency=medium

  * The "Flemish Beef and Beer Stew" release.

  [ Steve Langasek ]
  * Do proper refcounting of the PAM module package on prerm, so that we
    don't drop the module from the PAM config when uninstalling a
    foreign-arch package.  Related to Ubuntu bug #1295521.

  [ Martin Pitt ]
  * debian/udev.udev-finish.upstart: Fix path to tmp-rules,
    debian/extra/rule_generator.functions creates them in /run/udev/.
  * rules: Remove the kernel-install bits; we don't want that in Debian and
    thus it shouldn't appear in dh_install --list-missing output.
  * Ship sd-shutdown.h in libsystemd-daemon-dev.
  * Run dh_install with --fail-missing, to avoid forgetting files when we move
    to new versions.
  * Mount /dev/pts with the correct permissions in the udev, to avoid needing
    pt_chown (not available on all architectures). Thanks Adam Conrad.
  * Add new block of Windows Azure ethernet hardware address to
    75-persistent-net-generator.rules. (LP: #1274348, Closes: #739018)
  * Drop our Debian specific 60-persistent-storage{,-tape}.rules and use the
    upstream rules. They are compatible and do a superset of the
    functionality. (Closes: #645466)
  * Drop our Debian specific 80-drivers.rules and use the upstream rules with
    a patch for the sg module (see #657948). These now stop calling modprobe
    and use the kmod builtin, giving some nice boot speed improvement.
    (Closes: #717404)
  * Drop our Debian specific 50-udev-default.rules and 91-permissions.rules
    and use the upstream rules with a patch for the remaining Debian specific
    default device permissions. Many thanks to Marco d'Itri for researching
    which Debian-specific rules are obsolete! Amongst other things, this now
    also reads the hwdb info for USB devices (Closes: #717405) and gets rid of
    some syntax errors (Closes: #706221)
  * Set default polling interval on removable devices as well, for kernels
    which have "block" built in instead of being a module. (Closes: #713877)
  * Make sd_login_monitor_new() work for logind without systemd.
  * Cherry-pick upstream fix for polkit permissions for rebooting with
    multiple sessions.
  * Kill /etc/udev/links.conf, create_static_nodes, and associated code. It's
    obsolete with devtmpfs (which is required now), and doesn't run with
    systemd or upstart anyway.
  * Drop unnecessary udev.dirs.
  * Add autopkgtests for smoke-testing logind, hostnamed, timedated, localed,
    and a compile/link/run test against libsystemd-login-dev.

  [ Marco d'Itri ]
  * preinst: check for all the system calls required by modern releases
    of udev. (Closes: #648325)
  * Updated fbdev-blacklist.conf for recent kernels.
  * Do not blacklist viafb because it is required on the OLPC XO-1.5.
    (Closes: #705792)
  * Remove write_cd_rules and the associated rules which create "persistent"
    symlinks for CD/DVD devices and replace them with more rules in
    60-cdrom_id, which will create symlinks for one at random among the
    devices installed. Since the common case is having a single device
    then everything will work out just fine most of the times...
    (Closes: #655924)
  * Fix write_net_rules for systemd and sysvinit users by copying the
    temporary rules from /run/udev/ to /etc/udev/. (Closes: #735563)
  * Do not install sysctl.d/50-default.conf because the systemd package
    should not change kernel policies, at least until it will become
    the only supported init system.

  [ Michael Stapelberg ]
  * Add systemd-dbg package, thanks Daniel Schaal (Closes: #742724).
  * Switch from gitpkg to git-buildpackage. Update README.source accordingly.
  * Make libpam-systemd depend on systemd-sysv | systemd-shim. Packages that
    need logind functionality should depend on libpam-systemd.

  [ Michael Biebl ]
  * Do not send potentially private fstab information without prior user
    confirmation. (Closes: #743158)
  * Add support for LSB facilities defined by insserv.
    Parse /etc/insserv.conf.d content and /etc/insserv.conf and generate
    systemd unit drop-in files to add corresponding dependencies. Also ship
    targets for the Debian specific $x-display-manager and
    $mail-transport-agent system facilities. (Closes: #690892)
  * Do not accidentally re-enable /var/tmp cleaning when migrating the TMPTIME
    setting from /etc/default/rcS. Fix up existing broken configurations.
    (Closes: #738862)

 -- Michael Biebl <biebl@debian.org>  Sat, 26 Apr 2014 21:37:29 +0200

systemd (204-8) unstable; urgency=low

  [ Michael Stapelberg ]
  * move manpages from systemd to libsystemd-*-dev as appropriate
    (Closes: #738723)
  * fix systemctl enable/disable/… error message “Failed to issue method call:
    No such file or directory” (the previous upload did actually not contain
    this fix due to a merge conflict) (Closes: #738843)
  * add explicit “Depends: sysv-rc” so that initscript’s “Depends: sysv-rc |
    file-rc” will not be satisfied with file-rc. We need the invoke-rc.d and
    update-rc.d from sysv-rc, file-rc’s doesn’t have support for systemd.
    (Closes: #739679)
  * set capabilities cap_dac_override,cap_sys_ptrace=ep for
    systemd-detect-virt, so that it works for unprivileged users.
    (Closes: #739699)
  * pam: Check $XDG_RUNTIME_DIR owner (Closes: #731300)
  * Ignore chkconfig headers entirely, they are often broken in Debian
    (Closes: #634472)

  [ Michael Biebl ]
  * do a one-time migration of RAMTMP= from /etc/default/rcS and
    /etc/default/tmpfs, i.e. enable tmp.mount (Closes: #738687)
  * Bump Standards-Version to 3.9.5.

 -- Michael Biebl <biebl@debian.org>  Wed, 19 Mar 2014 18:57:35 +0100

systemd (204-7tanglu1) staging; urgency=medium

  * Merge with Debian unstable, remaining changes:
    - Explicitly depend on newer libaudit
    - Make systemd and systemd-sysv required packages
    - Enable persistent journald logging
  * Map SysV runlevel S to basic.target, not sysinit.target.
    - Debian specific change, upstream does not map runlevel S to any target.

 -- Jon Severinsson <jon@severinsson.net>  Fri, 14 Feb 2014 10:00:00 +0100

systemd (204-7) unstable; urgency=low

  * fix systemctl enable/disable/… error message “Failed to issue method call:
    No such file or directory” (Closes: #734809)
  * bug-script: attach instead of paste extra info with reportbug ≥ 6.5.0
    (Closes: #722530)
  * add stage1 bootstrap support to avoid Build-Depends cycles (Thanks Daniel
    Schepler)
  * cherry-pick:
    order remote mounts from mountinfo before remote-fs.target (77009452cfd)
    (Closes: #719945)
    Fix CPUShares configuration option (ccd90a976dba) (Closes: #737156)
    fix reference in systemd-inhibit(1) (07b4b9b) (Closes: #738316)

 -- Michael Stapelberg <stapelberg@debian.org>  Tue, 11 Feb 2014 23:34:42 +0100

systemd (204-6tanglu2) staging; urgency=low

  * Enable persistent journald logging

 -- Matthias Klumpp <mak@debian.org>  Sun, 12 Jan 2014 18:14:26 +0100

systemd (204-6tanglu1) staging; urgency=low

  * Merge with Debian unstable, remaining changes:
    - Explicitly depend on newer libaudit
    - Make systemd and systemd-sysv required packages

 -- Matthias Klumpp <mak@debian.org>  Tue, 07 Jan 2014 12:08:34 +0100

systemd (204-6) unstable; urgency=low

  [ Michael Stapelberg ]
  * Run update-rc.d defaults before update-rc.d <enable|disable>
    (Closes: #722523)
  * preinst: preserve var-{lock,run}.mount when upgrading from 44 to 204
    (Closes: #723936)
  * fstab-generator: don’t rely on /usr being mounted in the initrd
    (Closes: #724797)
  * systemctl: mangle names when avoiding dbus (Closes: #723855)
  * allow group adm read access on /var/log/journal (Closes: #717386)
  * add systemd-journal group (Thanks Guido Günther) (Closes: #724668)
  * copy /etc/localtime instead of symlinking (Closes: #726256)
  * don’t try to start autovt units when not running with systemd as pid 1
    (Closes: #726466)
  * Add breaks/replaces for the new sysvinit-core package (Thanks Alf Gaida)
    (Closes: #733240)
  * Add myself to uploaders

  [ Tollef Fog Heen ]
  * Make 99-systemd.rules check for /run/systemd/systemd instead of the
    ill-named cgroups directory.

  [ Martin Pitt ]
  * debian/udev.upstart: Fix path to udevd, the /sbin/udevd compat symlink
    should go away at some point.
  * debian/udev-udeb.install: Add 64-btrfs.rules and 75-probe_mtd.rules, they
    are potentially useful in a d-i environment.
  * debian/shlibs.local: Drop libudev; this unnecessarily generates overly
    strict dependencies, the libudev ABI is stable.
  * debian/extra/rules/75-persistent-net-generator.rules: Add Ravello systems
    (LP: #1099278)

 -- Michael Stapelberg <stapelberg@debian.org>  Tue, 31 Dec 2013 14:39:44 +0100

systemd (204-5tanglu1) staging; urgency=low

  * Merge with Debian unstable, remaining changes:
    - Explicitly depend on newer libaudit
    - Make systemd and sysv-compat required packages

 -- Matthias Klumpp <mak@debian.org>  Sun, 01 Dec 2013 20:26:34 +0100

systemd (204-5) unstable; urgency=high

  * Cherry-pick 72fd713 from upstream which fixes insecure calling of polkit
    by avoiding a race condition in scraping /proc (CVE-2013-4327).
    Closes: #723713

 -- Michael Biebl <biebl@debian.org>  Mon, 23 Sep 2013 11:59:53 +0200

systemd (204-4tanglu1) staging; urgency=low

  * Merge with debian unstable, remaining changes:
    - mount /dev as devtmpfs, not tmpfs
    - Explicitly depend on newer libaudit
    - systemd is a required component

 -- Matthias Klumpp <mak@debian.org>  Tue, 17 Sep 2013 21:40:16 -0700

systemd (204-4) unstable; urgency=low

  * Add preinst check to abort udev upgrade if the currently running kernel
    lacks devtmpfs support. Since udev 176, devtmpfs is mandatory as udev no
    longer creates any device nodes itself. This only affects self-compiled
    kernels which now need CONFIG_DEVTMPFS=y.  Closes: #722580
  * Fix SysV init script to correctly mount a devtmpfs instead of tmpfs. This
    only affects users without an initramfs, which usually is responsible for
    mounting the devtmpfs.  Closes: #722604
  * Drop pre-squeeze upgrade code from maintainer scripts and simplify the
    various upgrade checks.
  * Suppress errors about unknown hwdb builtin. udev 196 introduced a new
    "hwdb" builtin which is not understood by the old udev daemon.
  * Add missing udeb line to shlibs.local. This ensures that udev-udeb gets a
    proper dependency on libudev1-udeb and not libudev1.  Closes: #722939
  * Remove udev-udeb dependency from libudev1-udeb to avoid a circular
    dependency between the two packages. This dependency was copied over from
    the old udev-gtk-udeb package and no longer makes any sense since
    libudev1-udeb only contains a library nowadays.

 -- Michael Biebl <biebl@debian.org>  Wed, 18 Sep 2013 00:05:21 +0200

systemd (204-3) unstable; urgency=low

  [ Michael Biebl ]
  * Upload to unstable.
  * Use /bin/bash in debug-shell.service as Debian doesn't have /sbin/sushell.
  * Only import net.ifaces cmdline property for network devices.
  * Generate strict dependencies between the binary packages using a
    shlibs.local file and add an explicit versioned dependency on
    libsystemd-login0 to systemd to ensure packages are upgraded in sync.
    Closes: #719444
  * Drop obsolete Replaces: libudev0 from udev package.
  * Use correct paths for various binaries, like /sbin/quotaon, which are
    installed in / and not /usr in Debian.  Closes: #721347
  * Don't install kernel-install(8) man page since we don't install the
    corresponding binary either.  Closes: #722180
  * Cherry-pick upstream fixes to make switching runlevels and starting
    reboot via ctrl-alt-del more robust.
  * Cherry-pick upstream fix to properly apply ACLs to Journal files.
    Closes: #717863

  [ Michael Stapelberg ]
  * Make systemctl enable|disable call update-rc.d for SysV init scripts.
    Closes: #709780
  * Don't mount /tmp as tmpfs by default and make it possible to enable this
    feature via "systemctl enable tmp.mount".  Closes: #718906

  [ Daniel Schaal ]
  * Add bug-script to systemd and udev.  Closes: #711245

  [ Ondrej Balaz ]
  * Recognize discard option in /etc/crypttab.  Closes: #719167

 -- Michael Biebl <biebl@debian.org>  Thu, 12 Sep 2013 00:13:11 +0200

systemd (204-2tanglu1) aequorea; urgency=low

  * Merge with debian experimental, remaining changes:
    - mount /dev as devtmpfs, not tmpfs
    - Adjust maintscript version-numbers to Tanglu packaging
    - systemd is a required component

 -- Philip Muškovac <yofel@kubuntu.org>  Sat, 27 Jul 2013 14:12:08 +0200

systemd (204-2) experimental; urgency=low

  [ Daniel Schaal ]
  * Enable verbose build logs.  Closes: #717465
  * Add handling of Message Catalog files to provide additional information
    for log entries.  Closes: #717427
  * Remove leftover symlink to debian-enable-units.service.  Closes: #717349

  [ Michael Stapelberg ]
  * Install 50-firmware.rules in the initramfs and udeb.  Closes: #717635

  [ Michael Biebl ]
  * Don't pass static start priorities to dh_installinit anymore.
  * Switch the hwdb trigger to interest-noawait.
  * Remove obsolete support for configurable udev root from initramfs.
  * Bind ifup@.service to the network device. This ensures that ifdown is run
    when the device is removed and the service is stopped.
    Closes: #660861, #703033
  * Bump Standards-Version to 3.9.4. No further changes.
  * Add Breaks against consolekit (<< 0.4.6-1) for udev-acl.  Closes: #717385
  * Make all packages Priority: optional, with the exception of udev and
    libudev1, which remain Priority: important, and systemd-sysv, which
    remains Priority: extra due to the conflict with sysvinit.
    Closes: #717365
  * Restart systemd-logind.service on upgrades due to changes in the
    CreateSession D-Bus API between v44 and v204.  Closes: #717403

 -- Michael Biebl <biebl@debian.org>  Wed, 24 Jul 2013 23:47:59 +0200

systemd (204-1) experimental; urgency=low

  * New upstream release.  Closes: #675175, #675177
    - In v183 the udev sources have been merged into the systemd source tree.
      As a result, the udev binary packages will now be built from the systemd
      source package. To align the version numbers 139 releases were skipped.
    - For a complete list of changes, please refer to the NEWS file.
  * Add Marco to Uploaders.
  * Drop Suggests on the various python packages from systemd. The
    systemd-analyze tool has been reimplemented in C.
  * Add binary packages as found in the udev 175-7.2 source package.
  * Wrap dependencies for better readability.
  * Drop hard-coded Depends on libglib2.0-0 from gir1.2-gudev-1.0.
  * Drop old Conflicts, Replaces and Breaks, which are no longer necessary.
  * Make libgudev-1.0-dev depend on gir1.2-gudev-1.0 as per GObject
    introspection mini-policy.  Closes: #691313
  * The hwdb builtin has replaced pci-db and usb-db in udev. Drop the
    Recommends on pciutils and usbutils accordingly.
  * Drop our faketime hack. Upstream uses a custom xsl style sheet now to
    generate the man pages which no longer embeds the build date.
  * Add Depends on libpam-runtime (>= 1.0.1-6) to libpam-systemd as we are
    using pam-auth-update.
  * Explicitly set Section and Priority for the udev binary package.
  * Update Build-Depends:
    - Drop libudev-dev, no longer required.
    - Add gtk-doc-tools and libglib2.0-doc for the API documentation in
      libudev and libgudev.
    - Add libgirepository1.0-dev and gobject-introspection for GObject
      introspection support in libgudev.
    - Add libgcrypt11-dev for encryption support in the journal.
    - Add libblkid-dev for the blkid udev builtin.
  * Use gir dh addon to ensure ${gir:Depends} is properly set.
  * Rename libudev0 → libudev1 for the SONAME bump.
  * Update symbols files. libudev now uses symbols versioning as the other
    libsystemd libraries. The libgudev-1.0-0 symbols file has been copied from
    the old udev package.
  * Run gtkdocize on autoreconf.
  * Enable python bindings for the systemd libraries and ship them in a new
    package named python-systemd.
  * Tighten Depends on libsystemd-id128-dev for libsystemd-journal-dev as per
    libsystemd-journal.pc.
  * Remove obsolete bash-completion scripts on upgrades. Nowadays they are
    installed in /usr/share/bash-completion/completions.
  * Rename conffiles for logind and journald.
  * Rename udev-gtk-udeb → libudev1-udeb to better reflect its actual contents.
  * Build two flavours: a regular build and one for the udev udebs with
    reduced features/dependencies.
  * Create a few compat symlinks for the udev package, most notably
    /sbin/udevadm and /sbin/udevd.
  * Remove the dpkg-triggered debian-enable-units script. This was a temporary
    workaround for wheezy. Packages should use dh-systemd now to properly
    integrate service files with systemd.
  * Update debian/copyright using the machine-readable copyright format 1.0.
  * Integrate changes from udev 175-7 and acknowledge the 175-7.1 and 175-7.2
    non-maintainer uploads.
  * Keep the old persistent network interface naming scheme for now and make
    the new one opt-in via net.ifnames=1 on the kernel command line.
  * Drop the obsolete udev-mtab SysV init script and properly clean up on
    upgrades.
  * Simplify the udev SysV init script and remove experimental and obsolete
    features.
  * Revert upstream commits which dropped support for distro specific
    features and config files.
  * Make logind, hostnamed, localed and timedated D-Bus activatable and
    usable when systemd is not running.
  * Store hwdb binary database in /lib/udev, not /etc/udev. Create the file on
    install and upgrades.
  * Provide a dpkg file trigger for hwdb, so the database is automatically
    updated when packages install files into /lib/udev/hwdb.d.

 -- Michael Biebl <biebl@debian.org>  Fri, 19 Jul 2013 00:32:36 +0200

systemd (44-12) unstable; urgency=low

  * Cherry-pick e17187 from upstream to fix build failures with newer glibc
    where the clock_* symbols have been moved from librt to libc.
    Closes: #701364
  * If the new init-system-helpers package is installed, make the
    debian-enable-units script a no-op. The auto-enabler was meant as a
    temporary workaround and will be removed once all packages use the new
    helper.
  * Update the checks which test if systemd is the active init. The
    recommended check is [ -d /run/systemd/system ] as this will also work
    with a standalone systemd-logind.
  * Set Maintainer to pkg-systemd-maintainers@lists.alioth.debian.org. Add
    Tollef and myself as Uploaders.
  * Stop building the GUI bits. They have been split into a separate source
    package called systemd-ui.

 -- Michael Biebl <biebl@debian.org>  Thu, 20 Jun 2013 01:32:16 +0200

systemd (204-0tanglu2) aequorea; urgency=low

  * Adjust maintscript version-numbers to Tanglu packaging
  * Remove obsolete udev-mtab init-script
    - Thanks to Michael Biebl for the hint!

 -- Matthias Klumpp <mak@debian.org>  Fri, 19 Jul 2013 18:54:49 +0200

systemd (204-0tanglu1) aequorea; urgency=low

  * New upstream release

 -- Matthias Klumpp <mak@debian.org>  Fri, 28 Jun 2013 22:48:52 +0200

systemd (201-0tanglu4) aequorea; urgency=low

  * Make sure debian-fixup.service runs after systemd-remount-fs.service,
     which has been renamed.

 -- Matthias Klumpp <mak@debian.org>  Thu, 23 May 2013 22:28:45 +0200

systemd (201-0tanglu3) aequorea; urgency=low

  * debian/extra/udev.startup: Mount /dev as devtmpfs instead of tmpfs

 -- Philip MuÃ…Â¡kovac <yofel@kubuntu.org>  Tue, 21 May 2013 01:47:17 +0200

systemd (201-0tanglu2) aequorea; urgency=low

  * Make systemd a required component

 -- Matthias Klumpp <mak@debian.org>  Sat, 27 Apr 2013 22:55:46 +0200

systemd (201-0tanglu1) aequorea; urgency=low

  * Build for Tanglu, adjusting dependencies

 -- Matthias Klumpp <mak@debian.org>  Tue, 23 Apr 2013 20:16:45 +0200

systemd (44-11) unstable; urgency=low

  * Team upload.
  * Run debian-enable-units.service after sysinit.target to ensure our tmp
    files aren't nuked by systemd-tmpfiles.
  * The mountoverflowtmp SysV init script no longer exists so remove that
    from remount-rootfs.service to avoid an unnecessary diff to upstream.
  * Do not fail on purge if /var/lib/systemd is empty and has been removed
    by dpkg.

 -- Michael Biebl <biebl@debian.org>  Wed, 13 Mar 2013 08:03:06 +0100

systemd (44-10) unstable; urgency=low

  * Team upload.
  * Using the return code of "systemctl is-enabled" to determine whether we
    enable a service or not is unreliable since it also returns a non-zero
    exit code for masked services. As we don't want to enable masked services,
    grep for the string "disabled" instead.

 -- Michael Biebl <biebl@debian.org>  Fri, 15 Feb 2013 17:01:24 +0100

systemd (44-9) unstable; urgency=low

  * Team upload.
  * Fix typo in systemd.socket man page.  Closes: #700038
  * Use color specification in "systemctl dot" which is actually
    understood by dot.  Closes: #643689
  * Fix mounting of remote filesystems like NFS.  Closes: #673309
  * Use a file trigger to automatically enable service and socket units. A lot
    of packages simply install systemd units but do not enable them. As a
    result they will be inactive after the next boot. This is a workaround for
    wheezy which will be removed again in jessie.  Closes: #692150

 -- Michael Biebl <biebl@debian.org>  Fri, 15 Feb 2013 13:35:39 +0100

systemd (44-8) unstable; urgency=low

  * Team upload.
  * Use comment=systemd.* syntax in systemd.mount man page. The
    mount/util-linux version in wheezy is not recent enough to support the new
    x-systemd* syntax. Closes: #697141
  * Don't enable persistent storage of journal log files. The journal in v44
    is not yet mature enough.

 -- Michael Biebl <biebl@debian.org>  Sat, 19 Jan 2013 20:05:05 +0100

systemd (44-7) unstable; urgency=low

  * Fix a regression in the init-functions hook wrt reload handling that was
    introduced when dropping the X-Interactive hack.  Closes: #696355

 -- Michael Biebl <biebl@debian.org>  Fri, 21 Dec 2012 00:00:12 +0100

systemd (44-6) unstable; urgency=low

  [ Michael Biebl ]
  * No longer ship the /sys directory in the systemd package since it is
    provided by base-files nowadays.
  * Don't run udev rules if systemd is not active.
  * Converting /var/run, /var/lock and /etc/mtab to symlinks is a one-time
    migration so don't run the debian-fixup script on every boot.

  [ Tollef Fog Heen ]
  * Prevent the systemd package from being removed if it's the active init
    system, since that doesn't work.

  [ Michael Biebl ]
  * Use a separate tmpfs for /run/lock (size 5M) and /run/user (size 100M).
    Those directories are user-writable which could lead to DoS by filling up
    /run.  Closes: #635131

 -- Michael Biebl <biebl@debian.org>  Sun, 16 Dec 2012 21:58:37 +0100

systemd (44-5) unstable; urgency=low

  * Team upload.

  [ Tollef Fog Heen ]
  * disable killing on entering START_PRE, START, thanks to Michael
    Stapelberg for patch.  This avoids killing VMs run through libvirt
    when restarting libvirtd.  Closes: #688635.
  * Avoid reloading services when shutting down, since that won't work and
    makes no sense.  Thanks to Michael Stapelberg for the patch.
    Closes: #635777.
  * Try to determine which init scripts support the reload action
    heuristically.  Closes: #686115, #650382.

  [ Michael Biebl ]
  * Update Vcs-* fields, the Git repository is hosted on alioth now. Set the
    default branch to "debian".
  * Avoid reload and (re)start requests during early boot which can lead to
    deadlocks.  Closes: #624599
  * Make systemd-cgroup work even if not all cgroup mounts are available on
    startup.  Closes: #690916
  * Fix typos in the systemd.path and systemd.unit man page.  Closes: #668344
  * Add watch file to track new upstream releases.

 -- Michael Biebl <biebl@debian.org>  Thu, 25 Oct 2012 21:41:23 +0200

systemd (44-4) unstable; urgency=low

  [ Michael Biebl ]
  * Override timestamp for man page building, thereby avoiding skew
    between architectures which caused problems for multi-arch.
    Closes: #680011

  [ Tollef Fog Heen ]
  * Move diversion removal from postinst to preinst.  Closes: #679728
  * Prevent the journal from crashing when running out of disk space.
    This is 499fb21 from upstream.  Closes: #668047.
  * Stop mounting a tmpfs on /media.  Closes: #665943

 -- Tollef Fog Heen <tfheen@debian.org>  Sun, 01 Jul 2012 08:17:50 +0200

systemd (44-3) unstable; urgency=low

  [ Michael Biebl ]
  * Bump to debhelper 9.
  * Convert to Multi-Arch: same where possible.  Closes: #676615

  [ Tollef Fog Heen ]
  * Cherry-pick d384c7 from upstream to stop journald from leaking
    memory.  Thanks to Andreas Henriksson for testing.  Closes: #677701
  * Ship lsb init script override/integration in /lib/lsb/init-functions.d
    rather than diverting /lib/lsb/init-functions itself.  Add appropriate
    Breaks to ensure upgrades happen.

 -- Tollef Fog Heen <tfheen@debian.org>  Fri, 29 Jun 2012 22:34:16 +0200

systemd (44-2) unstable; urgency=low

  [ Michael Biebl ]
  * Tighten the versions in the maintscript file
  * Ship the /sys directory in the package
  * Re-add workaround for non-interactive PAM sessions
  * Mask checkroot-bootclean (Closes: #670591)
  * Don't ignore errores in systemd-sysv postinst

  [ Tollef Fog Heen ]
  * Bring tmpfiles.d/tmp.conf in line with Debian defaults.  Closes: #675422
  * Make sure /run/sensigs.omit.d exists.
  * Add python-dbus and python-cairo to Suggests, for systemd-analyze.
    Closes: #672965

 -- Tollef Fog Heen <tfheen@debian.org>  Tue, 08 May 2012 18:04:22 +0200

systemd (44-1) unstable; urgency=low

  [ Tollef Fog Heen ]
  * New upstream version.
    - Backport 3492207: journal: PAGE_SIZE is not known on ppc and other
      archs
    - Backport 5a2a2a1: journal: react with immediate rotation to a couple
      of more errors
    - Backport 693ce21: util: never follow symlinks in rm_rf_children()
      Fixes CVE-2012-1174, closes: #664364
  * Drop output message from init-functions hook, it's pointless.
  * Only rmdir /lib/init/rw if it exists.
  * Explicitly order debian-fixup before sysinit.target to prevent a
    possible race condition with the creation of sockets.  Thanks to
    Michael Biebl for debugging this.
  * Always restart the initctl socket on upgrades, to mask sysvinit
    removing it.

  [ Michael Biebl ]
  * Remove workaround for non-interactive sessions from pam config again.
  * Create compat /dev/initctl symlink in case we are upgrading from a system
    running a newer version of sysvinit (using /run/initctl) and sysvinit is
    replaced with systemd-sysv during the upgrade. Closes: #663219
  * Install new man pages.
  * Build-Depend on valac (>= 0.12) instead of valac-0.12. Closes: #663323

 -- Tollef Fog Heen <tfheen@debian.org>  Tue, 03 Apr 2012 19:59:17 +0200

systemd (43-1) experimental; urgency=low

  [ Tollef Fog Heen ]
  * Target upload at experimental due to libkmod dependency
  * New upstream release
    - Update bash-completion for new verbs and arguments. Closes: #650739
    - Fixes local DoS (CVE-2012-1101).  Closes: #662029
    - No longer complains if the kernel lacks audit support.  Closes: #642503
  * Fix up git-to-source package conversion script which makes gitpkg
    happier.
  * Add libkmod-dev to build-depends
  * Add symlink from /bin/systemd to /lib/systemd/systemd.
  * Add --with-distro=debian to configure flags, due to no /etc/os-release
    yet.
  * Add new symbols for libsystemd-login0 to symbols file.
  * Install a tmpfiles.d file for the /dev/initctl → /run/initctl
    migration.  Closes: #657979
  * Disable coredump handling, it's not ready yet.
  * If /run is a symlink, don't try to do the /var/run → /run migration.
    Ditto for /var/lock → /run/lock.  Closes: #647495

  [ Michael Biebl ]
  * Add Build-Depends on liblzma-dev for journal log compression.
  * Add Build-Depends on libgee-dev, required to build systemadm.
  * Bump Standards-Version to 3.9.2. No further changes.
  * Add versioned Build-Depends on automake and autoconf to ensure we have
    recent enough versions. Closes: #657284
  * Add packages for libsystemd-journal and libsystemd-id128.
  * Update symbols file for libsystemd-login.
  * Update configure flags, use rootprefix instead of rootdir.
  * Copy intltool files instead of symlinking them.
  * Re-indent init-functions script.
  * Remove workarounds for services using X-Interactive. The LSB X-Interactive
    support turned out to be broken and has been removed upstream so we no
    longer need any special handling for those type of services.
  * Install new systemd-journalctl, systemd-cat and systemd-cgtop binaries.
  * Install /var/lib/systemd directory.
  * Install /var/log/journal directory where the journal files are stored
    persistently.
  * Setup systemd-journald to not read from /proc/kmsg (ImportKernel=no).
  * Avoid error messages from systemctl in postinst if systemd is not running
    by checking for /sys/fs/cgroup/systemd before executing systemctl.
    Closes: #642749
  * Stop installing lib-init-rw (auto)mount units and try to cleanup
    /lib/init/rw in postinst. Bump dependency on initscripts accordingly.
    Closes: #643699
  * Disable pam_systemd for non-interactive sessions to work around an issue
    with sudo.
  * Use new dh_installdeb maintscript facility to handle obsolete conffiles.
    Bump Build-Depends on debhelper accordingly.
  * Rename bash completion file systemctl-bash-completion.sh →
    systemd-bash-completion.sh.
  * Update /sbin/init symlink. The systemd binary was moved to $pkglibdir.

 -- Tollef Fog Heen <tfheen@debian.org>  Tue, 07 Feb 2012 21:36:34 +0100

systemd (37-1.1) unstable; urgency=low

  * Non-maintainer upload with Tollef's consent.
  * Remove --parallel to workaround a bug in automake 1.11.3 which doesn't
    generate parallel-safe build rules. Closes: #661842
  * Create a compat symlink /run/initctl → /dev/initctl to work with newer
    versions of sysvinit. Closes: #657979

 -- Michael Biebl <biebl@debian.org>  Sat, 03 Mar 2012 17:42:10 +0100

systemd (37-1) unstable; urgency=low

  [ Tollef Fog Heen ]
  * New upstream version
  * Change the type of the debian-fixup service to oneshot.
    Closes: #642961
  * Add ConditionPathIsDirectory to lib-init-rw.automount and
    lib-init-rw.mount so we only activate the unit if the directory
    exists.  Closes: #633059
  * If a sysv service exists in both rcS and rcN.d runlevels, drop the
    rcN.d ones to avoid loops.  Closes: #637037
  * Blacklist fuse init script, we do the same work already internally.
    Closes: #643700
  * Update README.Debian slightly for /run rather than /lib/init/rw

  [ Josh Triplett ]
  * Do a one-time migration of the $TMPTIME setting from /etc/default/rcS to
    /etc/tmpfiles.d/tmp.conf. If /etc/default/rcS has a TMPTIME setting of
    "infinite" or equivalent, migrate it to an /etc/tmpfiles.d/tmp.conf that
    overrides the default /usr/lib/tmpfiles.d/tmp.conf and avoids clearing
    /tmp.  Closes: #643698

 -- Tollef Fog Heen <tfheen@debian.org>  Wed, 28 Sep 2011 20:04:13 +0200

systemd (36-1) unstable; urgency=low

  [ Tollef Fog Heen ]
  * New upstream release. Closes: #634618
    - Various man page fixes. Closes: #623521
  * Add debian-fixup service that symlinks mtab to /proc/mounts and
    migrates /var/run and /var/lock to symlinks to /run

  [ Michael Biebl ]
  * Build for libnotify 0.7.
  * Bump Build-Depends on libudev to (>= 172).
  * Add Build-Depends on libacl1-dev. Required for building systemd-logind
    with ACL support.
  * Split libsystemd-login and libsystemd-daemon into separate binary
    packages.
  * As autoreconf doesn't like intltool, override dh_autoreconf and call
    intltoolize and autoreconf ourselves.
  * Add Build-Depends on intltool.
  * Do a one-time migration of the hwclock configuration. If UTC is set to
    "no" in /etc/default/rcS, create /etc/adjtime and add the "LOCAL" setting.
  * Remove /cgroup cleanup code from postinst.
  * Add Build-Depends on gperf.

 -- Tollef Fog Heen <tfheen@debian.org>  Wed, 14 Sep 2011 08:25:17 +0200

systemd (29-1) unstable; urgency=low

  [ Tollef Fog Heen ]
  * New upstream version, Closes: #630510
    - Includes typo fixes in documentation.  Closes: #623520
  * Fall back to the init script reload function if a native .service file
    doesn't know how to reload.  Closes: #628186
  * Add hard dependency on udev.  Closes: #627921

  [ Michael Biebl ]
  * hwclock-load.service is no longer installed, so we don't need to remove it
    anymore in debian/rules.
  * Install /usr/lib directory for binfmt.d, modules-load.d, tmpfiles.d and
    sysctl.d.
  * Remove obsolete conffiles from /etc/tmpfiles.d on upgrades. Those files
    are installed in /usr/lib/tmpfiles.d now.
  * Depend on util-linux (>= 2.19.1-2) which provides whole-disk locking
    support in fsck and remove our revert patch.
  * Don't choke when systemd was compiled with a different CAP_LAST_CAP then
    what it is run with. Patch cherry-picked from upstream Git.
    Closes: #628081
  * Enable dev-hugepages.automount and dev-mqueue.automount only when enabled
    in kernel. Patch cherry-picked from upstream Git.  Closes: #624522

 -- Tollef Fog Heen <tfheen@debian.org>  Wed, 08 Jun 2011 16:14:31 +0200

systemd (25-2) experimental; urgency=low

  * Handle downgrades more gracefully by removing diversion of
    /lib/lsb/init-functions on downgrades to << 25-1.
  * Cherry-pick a133bf10d09f788079b82f63faa7058a27ba310b from upstream,
    avoids assert when dumping properties.  Closes: #624094
  * Remove "local" in non-function context in init-functions wrapper.

 -- Tollef Fog Heen <tfheen@debian.org>  Wed, 27 Apr 2011 22:20:04 +0200

systemd (25-1) experimental; urgency=low

  * New upstream release, target experimental due to initscripts
    dependency.
    - Fixes where to look for locale config.  Closes: #619166
  * Depend on initscripts >= 2.88dsf-13.4 for /run transition.
  * Add Conflicts on klogd, since it doesn't work correctly with the
    kmg→/dev/log bridge.  Closes: #622555
  * Add suggests on Python for systemd-analyze.
  * Divert /lib/lsb/init-functions instead of (ab)using
    /etc/lsb-base-logging.sh for diverting calls to /etc/init.d/*
  * Remove obsolete conffile /etc/lsb-base-logging.sh.  Closes: #619093
  * Backport 3a90ae048233021833ae828c1fc6bf0eeab46197 from master:
    mkdir /run/systemd/system when starting up

 -- Tollef Fog Heen <tfheen@debian.org>  Sun, 24 Apr 2011 09:02:04 +0200

systemd (20-1) unstable; urgency=low

  * New upstream version
  * Install systemd-machine-id-setup
  * Call systemd-machine-id-setup in postinst
  * Cherry-pick b8a021c9e276adc9bed5ebfa39c3cab0077113c6 from upstream to
    prevent dbus assert error.
  * Enable TCP wrapper support.  Closes: #618409
  * Enable SELinux support.  Closes: #618412
  * Make getty start after Apache2 and OpenVPN (which are the only two
    known users of X-Interactive: yes).  Closes: #618419

 -- Tollef Fog Heen <tfheen@debian.org>  Fri, 11 Mar 2011 19:14:21 +0100

systemd (19-1) experimental; urgency=low

  * New upstream release
  * Add systemd-tmpfiles to systemd package.
  * Add ifup@.service for handling hotplugged interfaces from
    udev.  Closes: #610871
  * Mask mtab.service and udev-mtab.service as they are pointless when
    /etc/mtab is a symlink to /proc/mounts
  * Add breaks on lvm2 (<< 2.02.84-1) since older versions have udev rules
    that don't work well with systemd causing delays on bootup.

 -- Tollef Fog Heen <tfheen@debian.org>  Thu, 17 Feb 2011 07:36:22 +0100

systemd (17-1) experimental; urgency=low

  [ Tollef Fog Heen ]
  * New upstream release
  * Clarify ifupdown instructions in README.Debian somewhat.
    Closes: #613320
  * Silently skip masked services in lsb-base-logging.sh instead of
    failing.  Initial implementation by Michael Biebl.  Closes: #612551
  * Disable systemd-vconsole-setup.service for now.

  [ Michael Biebl ]
  * Bump build dependency on valac-0.10 to (>= 0.10.3).
  * Improve regex in lsb-base-logging.sh for X-Interactive scripts.
    Closes: #613325

 -- Tollef Fog Heen <tfheen@debian.org>  Wed, 16 Feb 2011 21:06:16 +0100

systemd (16-1) experimental; urgency=low

  [ Tollef Fog Heen ]
  * New upstream release.  Closes: #609611
  * Get rid of now obsolete patches that are upstream.
  * Use the built-in cryptsetup support in systemd, build-depend on
    libcryptsetup-dev (>= 2:1.2.0-1) to get a libcryptsetup in /lib.
  * Don't use systemctl redirect for init scripts with X-Interactive: true

  [ Michael Biebl ]
  * Update package description
  * Use v8 debhelper syntax
  * Make single-user mode work
  * Run hwclock-save.service on shutdown
  * Remove dependencies on legacy sysv mount scripts, as we use native
    mounting.

 -- Tollef Fog Heen <tfheen@debian.org>  Sun, 16 Jan 2011 11:04:13 +0100

systemd (15-1) UNRELEASED; urgency=low

  [ Tollef Fog Heen ]
  * New upstream version, thanks a lot to Michael Biebl for help with
    preparing this version.
    - This version handles cycle breaking better.  Closes: #609225
  * Add libaudit-dev to build-depends
  * /usr/share/systemd/session has been renamed to /usr/share/systemd/user
    upstream, adjust build system accordingly.
  * Remove -s from getty serial console invocation.
  * Add dependency on new util-linux to make sure /sbin/agetty exists
  * Don't mount /var/lock with gid=lock (Debian has no such group).
  * Document problem with ifupdown's /etc/network/run being a normal
    directory.

  [ Michael Biebl ]
  * Revert upstream change which requires libnotify 0.7 (not yet available in
    Debian).
  * Use dh-autoreconf for updating the build system.
  * Revert upstream commit which uses fsck -l (needs a newer version of
    util-linux).
  * Explicitly disable cryptsetup support to not accidentally pick up a
    libcryptsetup dependency in a tainted build environment, as the library
    is currently installed in /usr/lib.
  * Remove autogenerated man pages and vala C sources, so they are rebuilt.
  * Use native systemd mount support:
    - Use MountAuto=yes and SwapAuto=yes (default) in system.conf
    - Mask SysV init mount, check and cleanup scripts.
    - Create an alias (symlink) for checkroot (→ remount-rootfs.service) as
      synchronization point for SysV init scripts.
  * Mask x11-common, rmnologin, hostname, bootmisc and bootlogd.
  * Create an alias for procps (→ systemd-sysctl.service) and
    urandom (→ systemd-random-seed-load.service).
  * Create an alias for module-init-tools (→ systemd-modules-load.service) and
    a symlink from /etc/modules-load.d/modules.conf → /etc/modules.
  * Install lsb-base hook which redirects calls to SysV init scripts to
    systemctl: /etc/init.d/<foo> <action> → systemctl <action> <foo.service>
  * Install a (auto)mount unit to mount /lib/init/rw early during boot.

 -- Tollef Fog Heen <tfheen@debian.org>  Sat, 20 Nov 2010 09:28:01 +0100

systemd (11-2) UNRELEASED; urgency=low

  * Tighten depends from systemd-* on systemd to ensure they're upgraded
    in lockstep.  Thanks to Michael Biebl for the patch.
  * Add missing #DEBHELPER# token to libpam-systemd
  * Stop messing with runlevel5/multi-user.target symlink, this is handled
    correctly upstream.
  * Stop shipping /cgroup in the package.
  * Remove tmpwatch services, Debian doesn't have or use tmpwatch.
  * Make sure to enable GTK bits.
  * Ship password agent
  * Clean up cgroups properly on upgrades, thanks to Michael Biebl for the
    patch.  Closes: #599577

 -- Tollef Fog Heen <tfheen@debian.org>  Tue, 02 Nov 2010 21:47:10 +0100

systemd (11-1) experimental; urgency=low

  * New upstream version.  Closes: #597284
  * Add pam-auth-update calls to libpam-systemd's postinst and prerm
  * Make systemd-sysv depend on systemd
  * Now mounts the cgroup fs in /sys/fs/cgroup.  Closes: #595966
  * Add libnotify-dev to build-depends (needed for systemadm)

 -- Tollef Fog Heen <tfheen@debian.org>  Thu, 07 Oct 2010 22:01:19 +0200

systemd (8-2) experimental; urgency=low

  * Hardcode udev rules dir in configure call.
  * Remove README.source as it's no longer accurate.

 -- Tollef Fog Heen <tfheen@debian.org>  Mon, 30 Aug 2010 21:10:26 +0200

systemd (8-1) experimental; urgency=low

  * New upstream release
  * Only ship the top /cgroup
  * Pass --with-rootdir= to configure, to make it think / is / rather
    than //
  * Add PAM module package
  * Fix up dependencies in local-fs.target.  Closes: #594420
  * Move systemadm to its own package.  Closes: #588451
  * Update standards-version (no changes needed)
  * Update README.Debian to explain how to use systemd.
  * Add systemd-sysv package that provides /sbin/init and friends.

 -- Tollef Fog Heen <tfheen@debian.org>  Sat, 07 Aug 2010 07:31:38 +0200

systemd (0~git+20100605+dfd8ee-1) experimental; urgency=low

  * Initial release, upload to experimental.  Closes: #580814

 -- Tollef Fog Heen <tfheen@debian.org>  Fri, 30 Apr 2010 21:02:25 +0200<|MERGE_RESOLUTION|>--- conflicted
+++ resolved
@@ -1,4 +1,3 @@
-<<<<<<< HEAD
 systemd (210-1) UNRELEASED; urgency=medium
 
   * New upstream release v210.
@@ -15,20 +14,9 @@
 
  -- Jon Severinsson <jon@severinsson.net>  Sat, 28 Jun 2014 16:00:00 +0200
 
-systemd (208-5tanglu1) staging; urgency=medium
-
-  * Merge from Debian experimental, remaining changes:
-    - Make systemd and systemd-sysv required packages
-    - Enable persistent journald logging
-    - Map SysV runlevel S to basic.target, not sysinit.target.
-    - Add v208-stable patch series.
-    - Update Debian patches to apply on top of v208-stable.
-    - Move new manpages to libsystemd-*-dev as appropriate.
-=======
 systemd (208-5tanglu3) staging; urgency=medium
 
   * Move new manpages from systemd to libsystemd-*-dev as appropriate.
->>>>>>> e1c63959
   * Remove pre-generated rules and unit files in debian/rules clean target.
 
  -- Jon Severinsson <jon@severinsson.net>  Sat, 28 Jun 2014 23:00:00 +0200
