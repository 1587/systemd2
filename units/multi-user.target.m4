--- conflicted
+++ resolved
@@ -17,13 +17,11 @@
 m4_dnl On Fedora Runlevel 3 is multi-user
 Names=runlevel3.target
 )m4_dnl
-<<<<<<< HEAD
 m4_dnl
 m4_ifdef(`TARGET_DEBIAN',
 m4_dnl On Debian Runlevel 2, 3, 4 and 5 are multi-user
 Names=runlevel2.target runlevel3.target runlevel4.target runlevel5.target
-=======
+)m4_dnl
 m4_ifdef(`TARGET_SUSE',
 Names=runlevel3.target
->>>>>>> f306f4c4
 )m4_dnl