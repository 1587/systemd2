--- conflicted
+++ resolved
@@ -76,14 +76,10 @@
                 <option>ExecStartPost=</option>,
                 <option>ExecStopPre=</option> and
                 <option>ExecStopPost=</option> commands are executed
-<<<<<<< HEAD
-                in.</para>
-=======
                 in, and in
                 <citerefentry><refentrytitle>systemd.kill</refentrytitle><manvolnum>5</manvolnum></citerefentry>
                 which define the way the processes are
                 terminated.</para>
->>>>>>> 2f4f2f8b
 
                 <para>For each socket file a matching service file
                 (see
