--- conflicted
+++ resolved
@@ -151,15 +151,6 @@
                 line while reading and the backslash is replaced by a
                 space character. This may be used to wrap long lines.</para>
 
-<<<<<<< HEAD
-                <para>If a line starts with <option>.include</option>
-                followed by a file name, the specified file will be
-                parsed at this point. Make sure that the file that is
-                included has the appropriate section headers before
-                any directives.</para>
-
-=======
->>>>>>> 2f4f2f8b
                 <para>Along with a unit file
                 <filename>foo.service</filename> the directory
                 <filename>foo.service.wants/</filename> may exist. All
