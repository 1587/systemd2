--- conflicted
+++ resolved
@@ -395,12 +395,7 @@
 	units/sys-kernel-config.mount \
 	units/sys-kernel-debug.mount \
 	units/sys-fs-fuse-connections.mount \
-<<<<<<< HEAD
-	units/var-run.mount \
-	units/remount-rootfs.service \
-=======
 	units/tmp.mount \
->>>>>>> 2f4f2f8b
 	units/printer.target \
 	units/sound.target \
 	units/bluetooth.target \
@@ -4010,180 +4005,9 @@
 CLEANFILES += \
 	$(dbusinterface_DATA)
 
-<<<<<<< HEAD
-systemd-install-data-hook:
-	$(MKDIR_P) -m 0755 \
-		$(DESTDIR)$(tmpfilesdir) \
-		$(DESTDIR)$(sysconfdir)/tmpfiles.d \
-		$(DESTDIR)$(prefix)/lib/modules-load.d \
-		$(DESTDIR)$(sysconfdir)/modules-load.d \
-		$(DESTDIR)$(prefix)/lib/sysctl.d \
-		$(DESTDIR)$(sysconfdir)/sysctl.d \
-		$(DESTDIR)$(systemshutdowndir) \
-		$(DESTDIR)$(systemgeneratordir) \
-		$(DESTDIR)$(usergeneratordir)
-	$(MKDIR_P) -m 0755 \
-		$(DESTDIR)$(systemunitdir) \
-		$(DESTDIR)$(userunitdir) \
-		$(DESTDIR)$(systemunitdir)/sysinit.target.wants \
-		$(DESTDIR)$(systemunitdir)/sockets.target.wants \
-		$(DESTDIR)$(systemunitdir)/basic.target.wants \
-		$(DESTDIR)$(systemunitdir)/shutdown.target.wants \
-		$(DESTDIR)$(systemunitdir)/local-fs.target.wants \
-		$(DESTDIR)$(systemunitdir)/runlevel1.target.wants \
-		$(DESTDIR)$(systemunitdir)/runlevel2.target.wants \
-		$(DESTDIR)$(systemunitdir)/runlevel3.target.wants \
-		$(DESTDIR)$(systemunitdir)/runlevel4.target.wants \
-		$(DESTDIR)$(systemunitdir)/runlevel5.target.wants \
-		$(DESTDIR)$(systemunitdir)/multi-user.target.wants \
-		$(DESTDIR)$(systemunitdir)/graphical.target.wants \
-		$(DESTDIR)$(pkgsysconfdir)/system \
-		$(DESTDIR)$(pkgsysconfdir)/system/sysinit.target.wants \
-		$(DESTDIR)$(pkgsysconfdir)/system/local-fs.target.wants \
-		$(DESTDIR)$(pkgsysconfdir)/system/multi-user.target.wants \
-		$(DESTDIR)$(pkgsysconfdir)/system/getty.target.wants \
-		$(DESTDIR)$(pkgsysconfdir)/user \
-		$(DESTDIR)$(dbussessionservicedir) \
-		$(DESTDIR)$(sysconfdir)/xdg/systemd
-	( cd $(DESTDIR)$(sysconfdir)/xdg/systemd/ && \
-		rm -f user && \
-		$(LN_S) $(pkgsysconfdir)/user user )
-	( cd $(DESTDIR)$(systemunitdir)/sockets.target.wants && \
-		rm -f systemd-initctl.socket systemd-shutdownd.socket && \
-		$(LN_S) ../systemd-initctl.socket systemd-initctl.socket && \
-		$(LN_S) ../systemd-shutdownd.socket systemd-shutdownd.socket )
-	( cd $(DESTDIR)$(systemunitdir)/runlevel1.target.wants && \
-		rm -f systemd-update-utmp-runlevel.service && \
-		$(LN_S) ../systemd-update-utmp-runlevel.service systemd-update-utmp-runlevel.service )
-	( cd $(DESTDIR)$(systemunitdir)/runlevel2.target.wants && \
-		rm -f systemd-update-utmp-runlevel.service && \
-		$(LN_S) ../systemd-update-utmp-runlevel.service systemd-update-utmp-runlevel.service )
-	( cd $(DESTDIR)$(systemunitdir)/runlevel3.target.wants && \
-		rm -f systemd-update-utmp-runlevel.service && \
-		$(LN_S) ../systemd-update-utmp-runlevel.service systemd-update-utmp-runlevel.service )
-	( cd $(DESTDIR)$(systemunitdir)/runlevel4.target.wants && \
-		rm -f systemd-update-utmp-runlevel.service && \
-		$(LN_S) ../systemd-update-utmp-runlevel.service systemd-update-utmp-runlevel.service )
-	( cd $(DESTDIR)$(systemunitdir)/runlevel5.target.wants && \
-		rm -f systemd-update-utmp-runlevel.service && \
-		$(LN_S) ../systemd-update-utmp-runlevel.service systemd-update-utmp-runlevel.service )
-	( cd $(DESTDIR)$(systemunitdir)/shutdown.target.wants && \
-		rm -f systemd-update-utmp-shutdown.service && \
-		$(LN_S) ../systemd-update-utmp-shutdown.service systemd-update-utmp-shutdown.service )
-	( cd $(DESTDIR)$(systemunitdir)/local-fs.target.wants && \
-		rm -f systemd-remount-api-vfs.service \
-			fsck-root.service \
-			remount-rootfs.service \
-			var-run.mount && \
-		$(LN_S) ../systemd-remount-api-vfs.service systemd-remount-api-vfs.service && \
-		$(LN_S) ../fsck-root.service fsck-root.service && \
-		$(LN_S) ../remount-rootfs.service remount-rootfs.service && \
-		$(LN_S) ../var-run.mount var-run.mount )
-	( cd $(DESTDIR)$(userunitdir) && \
-		rm -f shutdown.target sockets.target bluetooth.target printer.target sound.target && \
-		$(LN_S) $(systemunitdir)/shutdown.target shutdown.target && \
-		$(LN_S) $(systemunitdir)/sockets.target sockets.target && \
-		$(LN_S) $(systemunitdir)/bluetooth.target bluetooth.target && \
-		$(LN_S) $(systemunitdir)/printer.target printer.target && \
-		$(LN_S) $(systemunitdir)/sound.target sound.target )
-	( cd $(DESTDIR)$(systemunitdir) && \
-		rm -f runlevel0.target runlevel1.target runlevel2.target runlevel3.target runlevel4.target runlevel5.target runlevel6.target && \
-		$(LN_S) poweroff.target runlevel0.target && \
-		$(LN_S) rescue.target runlevel1.target && \
-		$(LN_S) multi-user.target runlevel2.target && \
-		$(LN_S) multi-user.target runlevel3.target && \
-		$(LN_S) multi-user.target runlevel4.target && \
-		$(LN_S) graphical.target runlevel5.target && \
-		$(LN_S) reboot.target runlevel6.target )
-	( cd $(DESTDIR)$(systemunitdir) && \
-		rm -f default.target ctrl-alt-del.target autovt@.service && \
-		$(LN_S) graphical.target default.target && \
-		$(LN_S) reboot.target ctrl-alt-del.target && \
-		$(LN_S) getty@.service autovt@.service )
-	( cd $(DESTDIR)$(systemunitdir)/multi-user.target.wants && \
-		rm -f getty.target systemd-ask-password-wall.path && \
-		$(LN_S) ../getty.target getty.target && \
-		$(LN_S) ../systemd-ask-password-wall.path systemd-ask-password-wall.path)
-	( cd $(DESTDIR)$(pkgsysconfdir)/system/getty.target.wants && \
-		rm -f getty@tty1.service && \
-		$(LN_S) $(systemunitdir)/getty@.service getty@tty1.service )
-	( cd $(DESTDIR)$(pkgsysconfdir)/system/multi-user.target.wants && \
-		rm -f remote-fs.target && \
-		$(LN_S) $(systemunitdir)/remote-fs.target remote-fs.target )
-	( cd $(DESTDIR)$(systemunitdir)/sysinit.target.wants && \
-		rm -f dev-hugepages.mount \
-			dev-mqueue.mount \
-			sys-kernel-config.mount \
-			sys-kernel-debug.mount \
-			sys-kernel-security.mount \
-			sys-fs-fuse-connections.mount \
-			systemd-modules-load.service \
-			systemd-tmpfiles-setup.service \
-			systemd-sysctl.service \
-			systemd-ask-password-console.path && \
-		$(LN_S) ../dev-hugepages.mount dev-hugepages.mount && \
-		$(LN_S) ../dev-mqueue.mount dev-mqueue.mount && \
-		$(LN_S) ../sys-kernel-config.mount sys-kernel-config.mount && \
-		$(LN_S) ../sys-kernel-debug.mount sys-kernel-debug.mount && \
-		$(LN_S) ../sys-kernel-security.mount sys-kernel-security.mount && \
-		$(LN_S) ../sys-fs-fuse-connections.mount sys-fs-fuse-connections.mount && \
-		$(LN_S) ../systemd-modules-load.service systemd-modules-load.service && \
-		$(LN_S) ../systemd-tmpfiles-setup.service systemd-tmpfiles-setup.service && \
-		$(LN_S) ../systemd-sysctl.service systemd-sysctl.service && \
-		$(LN_S) ../systemd-ask-password-console.path systemd-ask-password-console.path )
-	( cd $(DESTDIR)$(systemunitdir)/basic.target.wants && \
-		rm -f systemd-tmpfiles-clean.timer && \
-		$(LN_S) ../systemd-tmpfiles-clean.timer systemd-tmpfiles-clean.timer )
-	( cd $(DESTDIR)$(dbussessionservicedir) && \
-		rm -f org.freedesktop.systemd1.service && \
-		$(LN_S) ../system-services/org.freedesktop.systemd1.service org.freedesktop.systemd1.service )
-if HAVE_PLYMOUTH
-	$(MKDIR_P) -m 0755 \
-		$(DESTDIR)$(SYSTEM_SYSVINIT_PATH) \
-		$(DESTDIR)$(systemunitdir)/reboot.target.wants \
-		$(DESTDIR)$(systemunitdir)/kexec.target.wants \
-		$(DESTDIR)$(systemunitdir)/poweroff.target.wants \
-		$(DESTDIR)$(systemunitdir)/halt.target.wants
-	( cd $(DESTDIR)$(systemunitdir)/sysinit.target.wants && \
-		rm -f plymouth-start.service plymouth-read-write.service && \
-		$(LN_S) ../plymouth-start.service plymouth-start.service && \
-		$(LN_S) ../plymouth-read-write.service plymouth-read-write.service )
-	( cd $(DESTDIR)$(systemunitdir)/multi-user.target.wants && \
-		rm -f plymouth-quit.service plymouth-quit-wait.service && \
-		$(LN_S) ../plymouth-quit.service plymouth-quit.service && \
-		$(LN_S) ../plymouth-quit-wait.service plymouth-quit-wait.service )
-	( cd $(DESTDIR)$(systemunitdir)/reboot.target.wants && \
-		rm -f plymouth-reboot.service && \
-		$(LN_S) ../plymouth-reboot.service plymouth-reboot.service )
-	( cd $(DESTDIR)$(systemunitdir)/kexec.target.wants && \
-		rm -f plymouth-kexec.service && \
-		$(LN_S) ../plymouth-kexec.service plymouth-kexec.service )
-	( cd $(DESTDIR)$(systemunitdir)/poweroff.target.wants && \
-		rm -f plymouth-poweroff.service && \
-		$(LN_S) ../plymouth-poweroff.service plymouth-poweroff.service )
-	( cd $(DESTDIR)$(systemunitdir)/halt.target.wants && \
-		rm -f plymouth-halt.service && \
-		$(LN_S) ../plymouth-halt.service plymouth-halt.service )
-endif
-if TARGET_MEEGO
-	$(MKDIR_P) -m 0755 $(DESTDIR)$(systemunitdir)/final.target.wants
-	( cd $(DESTDIR)$(systemunitdir)/multi-user.target.wants && \
-		rm -f network.target && \
-		$(LN_S) $(systemunitdir)/network.target network.target )
-	( cd $(DESTDIR)$(pkgsysconfdir)/system/sysinit.target.wants && \
-		rm -f * )
-	( cd $(DESTDIR)$(pkgsysconfdir)/system/local-fs.target.wants && \
-		rm -f * )
-	( cd $(DESTDIR)$(pkgsysconfdir)/system/multi-user.target.wants && \
-		rm -f * )
-	( cd $(DESTDIR)$(pkgsysconfdir)/system/getty.target.wants && \
-		rm -f * )
-endif
-=======
 if HAVE_SYSV_COMPAT
 sysvinit_DATA = \
 	docs/sysvinit/README
->>>>>>> 2f4f2f8b
 
 varlog_DATA = \
 	docs/var-log/README
